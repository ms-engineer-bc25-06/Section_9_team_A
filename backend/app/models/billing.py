<<<<<<< HEAD
# TODO: 仮Billingテーブル（後ほど消す）
from sqlalchemy import (
    Column,
    Integer,
    String,
    Boolean,
    DateTime,
    Text,
    ForeignKey,
    Float,
)
from sqlalchemy.sql import func
from sqlalchemy.orm import relationship
=======
from sqlalchemy import Column, Integer, String, Boolean, DateTime, Text, ForeignKey, Float, JSON
from sqlalchemy.sql import func
from sqlalchemy.orm import relationship
from datetime import datetime
>>>>>>> 64875028

from app.core.database import Base


class Billing(Base):
<<<<<<< HEAD
    """請求モデル"""
=======
    """決済モデル"""
>>>>>>> 64875028

    __tablename__ = "billings"

    id = Column(Integer, primary_key=True, index=True)
    user_id = Column(Integer, ForeignKey("users.id"), nullable=False)
<<<<<<< HEAD

    # 請求情報
    amount = Column(Float, nullable=False)
    currency = Column(String(10), default="JPY")
    stripe_payment_intent_id = Column(String(255), nullable=True)
    status = Column(String(50), default="pending")  # pending, completed, failed

    # タイムスタンプ
    created_at = Column(DateTime(timezone=True), server_default=func.now())
    updated_at = Column(DateTime(timezone=True), onupdate=func.now())

    def __repr__(self):
        return f"<Billing(id={self.id}, amount={self.amount}, status='{self.status}')>"
=======
    subscription_id = Column(Integer, ForeignKey("subscriptions.id"), nullable=True)
    
    # 決済情報
    amount = Column(Float, nullable=False)
    currency = Column(String(3), default="JPY")
    status = Column(String(50), default="pending")  # pending, completed, failed, refunded
    
    # 外部サービス情報
    stripe_payment_intent_id = Column(String(255), nullable=True)
    stripe_invoice_id = Column(String(255), nullable=True)
    
    # 決済詳細
    description = Column(Text, nullable=True)
    meta_data = Column(JSON, nullable=True)  # 追加の決済情報
    
    # 請求情報
    billing_address = Column(JSON, nullable=True)
    tax_amount = Column(Float, default=0.0)
    
    # タイムスタンプ
    created_at = Column(DateTime(timezone=True), server_default=func.now())
    updated_at = Column(DateTime(timezone=True), onupdate=func.now())
    paid_at = Column(DateTime(timezone=True), nullable=True)
    
    # リレーションシップ
    user = relationship("User", back_populates="billings")
    subscription = relationship("Subscription", back_populates="billings")
    
    def __repr__(self):
        return f"<Billing(id={self.id}, user_id={self.user_id}, amount={self.amount}, status='{self.status}')>"
>>>>>>> 64875028
<|MERGE_RESOLUTION|>--- conflicted
+++ resolved
@@ -1,4 +1,3 @@
-<<<<<<< HEAD
 # TODO: 仮Billingテーブル（後ほど消す）
 from sqlalchemy import (
     Column,
@@ -9,73 +8,50 @@
     Text,
     ForeignKey,
     Float,
+    JSON,
 )
 from sqlalchemy.sql import func
 from sqlalchemy.orm import relationship
-=======
-from sqlalchemy import Column, Integer, String, Boolean, DateTime, Text, ForeignKey, Float, JSON
-from sqlalchemy.sql import func
-from sqlalchemy.orm import relationship
-from datetime import datetime
->>>>>>> 64875028
 
 from app.core.database import Base
 
 
 class Billing(Base):
-<<<<<<< HEAD
-    """請求モデル"""
-=======
     """決済モデル"""
->>>>>>> 64875028
 
     __tablename__ = "billings"
 
     id = Column(Integer, primary_key=True, index=True)
     user_id = Column(Integer, ForeignKey("users.id"), nullable=False)
-<<<<<<< HEAD
+    subscription_id = Column(Integer, ForeignKey("subscriptions.id"), nullable=True)
+
+    # 決済情報
+    amount = Column(Float, nullable=False)
+    currency = Column(String(3), default="JPY")
+    status = Column(
+        String(50), default="pending"
+    )  # pending, completed, failed, refunded
+
+    # 外部サービス情報
+    stripe_payment_intent_id = Column(String(255), nullable=True)
+    stripe_invoice_id = Column(String(255), nullable=True)
+
+    # 決済詳細
+    description = Column(Text, nullable=True)
+    meta_data = Column(JSON, nullable=True)  # 追加の決済情報
 
     # 請求情報
-    amount = Column(Float, nullable=False)
-    currency = Column(String(10), default="JPY")
-    stripe_payment_intent_id = Column(String(255), nullable=True)
-    status = Column(String(50), default="pending")  # pending, completed, failed
+    billing_address = Column(JSON, nullable=True)
+    tax_amount = Column(Float, default=0.0)
 
     # タイムスタンプ
     created_at = Column(DateTime(timezone=True), server_default=func.now())
     updated_at = Column(DateTime(timezone=True), onupdate=func.now())
+    paid_at = Column(DateTime(timezone=True), nullable=True)
 
-    def __repr__(self):
-        return f"<Billing(id={self.id}, amount={self.amount}, status='{self.status}')>"
-=======
-    subscription_id = Column(Integer, ForeignKey("subscriptions.id"), nullable=True)
-    
-    # 決済情報
-    amount = Column(Float, nullable=False)
-    currency = Column(String(3), default="JPY")
-    status = Column(String(50), default="pending")  # pending, completed, failed, refunded
-    
-    # 外部サービス情報
-    stripe_payment_intent_id = Column(String(255), nullable=True)
-    stripe_invoice_id = Column(String(255), nullable=True)
-    
-    # 決済詳細
-    description = Column(Text, nullable=True)
-    meta_data = Column(JSON, nullable=True)  # 追加の決済情報
-    
-    # 請求情報
-    billing_address = Column(JSON, nullable=True)
-    tax_amount = Column(Float, default=0.0)
-    
-    # タイムスタンプ
-    created_at = Column(DateTime(timezone=True), server_default=func.now())
-    updated_at = Column(DateTime(timezone=True), onupdate=func.now())
-    paid_at = Column(DateTime(timezone=True), nullable=True)
-    
     # リレーションシップ
     user = relationship("User", back_populates="billings")
     subscription = relationship("Subscription", back_populates="billings")
-    
+
     def __repr__(self):
-        return f"<Billing(id={self.id}, user_id={self.user_id}, amount={self.amount}, status='{self.status}')>"
->>>>>>> 64875028
+        return f"<Billing(id={self.id}, user_id={self.user_id}, amount={self.amount}, status='{self.status}')>"