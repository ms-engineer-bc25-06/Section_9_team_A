--- conflicted
+++ resolved
@@ -1,13 +1,16 @@
-<<<<<<< HEAD
 # TODO: 仮AuditLogテーブル（後ほど消す）
-from sqlalchemy import Column, Integer, String, Boolean, DateTime, Text, ForeignKey
-from sqlalchemy.sql import func
-=======
-from sqlalchemy import Column, Integer, String, Boolean, DateTime, Text, ForeignKey, JSON
+from sqlalchemy import (
+    Column,
+    Integer,
+    String,
+    Boolean,
+    DateTime,
+    Text,
+    ForeignKey,
+    JSON,
+)
 from sqlalchemy.sql import func
 from sqlalchemy.orm import relationship
-from datetime import datetime
->>>>>>> 64875028
 
 from app.core.database import Base
 
@@ -18,54 +21,34 @@
     __tablename__ = "audit_logs"
 
     id = Column(Integer, primary_key=True, index=True)
-<<<<<<< HEAD
-    user_id = Column(Integer, ForeignKey("users.id"), nullable=True)
+    user_id = Column(
+        Integer, ForeignKey("users.id"), nullable=True
+    )  # 匿名アクセスの場合null
 
     # ログ情報
     action = Column(String(100), nullable=False)  # create, update, delete, login, etc.
     resource_type = Column(
-        String(100), nullable=True
-    )  # user, voice_session, team, etc.
-    resource_id = Column(Integer, nullable=True)
-    details = Column(Text, nullable=True)  # JSON形式で詳細を保存
+        String(100), nullable=False
+    )  # user, team, voice_session, etc.
+    resource_id = Column(String(255), nullable=True)
 
-    # IPアドレス
-    ip_address = Column(String(45), nullable=True)
+    # 詳細情報
+    description = Column(Text, nullable=True)
+    meta_data = Column(JSON, nullable=True)  # 追加のログ情報
+
+    # IPアドレスとユーザーエージェント
+    ip_address = Column(String(45), nullable=True)  # IPv6対応
     user_agent = Column(Text, nullable=True)
+
+    # 結果
+    success = Column(Boolean, default=True)
+    error_message = Column(Text, nullable=True)
 
     # タイムスタンプ
     created_at = Column(DateTime(timezone=True), server_default=func.now())
 
-    def __repr__(self):
-        return (
-            f"<AuditLog(id={self.id}, action='{self.action}', user_id={self.user_id})>"
-        )
-=======
-    user_id = Column(Integer, ForeignKey("users.id"), nullable=True)  # 匿名アクセスの場合null
-    
-    # ログ情報
-    action = Column(String(100), nullable=False)  # create, update, delete, login, etc.
-    resource_type = Column(String(100), nullable=False)  # user, team, voice_session, etc.
-    resource_id = Column(String(255), nullable=True)
-    
-    # 詳細情報
-    description = Column(Text, nullable=True)
-    meta_data = Column(JSON, nullable=True)  # 追加のログ情報
-    
-    # IPアドレスとユーザーエージェント
-    ip_address = Column(String(45), nullable=True)  # IPv6対応
-    user_agent = Column(Text, nullable=True)
-    
-    # 結果
-    success = Column(Boolean, default=True)
-    error_message = Column(Text, nullable=True)
-    
-    # タイムスタンプ
-    created_at = Column(DateTime(timezone=True), server_default=func.now())
-    
     # リレーションシップ
     user = relationship("User", back_populates="audit_logs")
-    
+
     def __repr__(self):
-        return f"<AuditLog(id={self.id}, user_id={self.user_id}, action='{self.action}', resource='{self.resource_type}')>"
->>>>>>> 64875028
+        return f"<AuditLog(id={self.id}, user_id={self.user_id}, action='{self.action}', resource='{self.resource_type}')>"