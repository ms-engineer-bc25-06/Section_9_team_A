--- conflicted
+++ resolved
@@ -1,24 +1,14 @@
 from sqlalchemy import Column, Integer, String, DateTime, ForeignKey, JSON
 from sqlalchemy.orm import relationship
-<<<<<<< HEAD
 from sqlalchemy.sql import func
 from .base import Base
 
-=======
-from datetime import datetime
-
-from app.models.base import Base
-
-
-class Subscription(Base):
-    """サブスクリプションモデル"""
->>>>>>> c064ccc0
 
 class Subscription(Base):
     __tablename__ = "subscriptions"
 
     id = Column(Integer, primary_key=True, index=True)
-<<<<<<< HEAD
+ # サブスクリプション情報
     user_id = Column(Integer, ForeignKey("users.id"), nullable=False)
     organization_id = Column(Integer, ForeignKey("organizations.id"), nullable=False)
     stripe_subscription_id = Column(String(255), nullable=False, unique=True)
@@ -39,111 +29,4 @@
     billing_records = relationship("Billing", back_populates="subscription")
 
     def __repr__(self):
-        return f"<Subscription(id={self.id}, org_id={self.organization_id}, status='{self.status}', quantity={self.quantity})>"
-=======
-
-    # サブスクリプション情報
-    subscription_id = Column(String(255), unique=True, index=True, nullable=False)
-    plan_type = Column(String(50), nullable=False)  # free, basic, premium
-    plan_name = Column(String(255), nullable=False)
-    
-    # 料金情報
-    amount = Column(Float, nullable=False)
-    currency = Column(String(3), default="JPY")
-    billing_cycle = Column(String(50), default="monthly")  # monthly, yearly
-    
-    # 制限情報
-    max_voice_minutes = Column(Integer, nullable=True)
-    max_analysis_count = Column(Integer, nullable=True)
-    max_team_members = Column(Integer, nullable=True)
-    max_storage_gb = Column(Integer, nullable=True)
-    
-    # サブスクリプション状態
-    status = Column(String(50), default="active")  # active, canceled, expired, past_due
-    is_active = Column(Boolean, default=True)
-    
-    # 期間情報
-    start_date = Column(DateTime(timezone=True), nullable=False)
-    end_date = Column(DateTime(timezone=True), nullable=True)
-    trial_end_date = Column(DateTime(timezone=True), nullable=True)
-    
-    # 外部キー
-    user_id = Column(Integer, ForeignKey("users.id"), nullable=False)
-
-    # タイムスタンプ
-    created_at = Column(DateTime(timezone=True), server_default=func.now())
-    updated_at = Column(DateTime(timezone=True), onupdate=func.now())
-    canceled_at = Column(DateTime(timezone=True), nullable=True)
-    
-    # リレーションシップ（循環参照を避けるため、back_populatesは使用しない）
-    user = relationship("User")
-    billing_records = relationship("Billing")
-
-    def __repr__(self):
-        return f"<Subscription(id={self.id}, plan='{self.plan_type}', status='{self.status}')>"
-
-    @property
-    def is_expired(self) -> bool:
-        """サブスクリプションが期限切れかどうか"""
-        if not self.end_date:
-            return False
-        return datetime.utcnow() > self.end_date
-
-    @property
-    def is_trial_active(self) -> bool:
-        """トライアル期間中かどうか"""
-        if not self.trial_end_date:
-            return False
-        return datetime.utcnow() <= self.trial_end_date
-
-    @property
-    def days_until_expiry(self) -> int:
-        """期限までの日数"""
-        if not self.end_date:
-            return -1
-        delta = self.end_date - datetime.utcnow()
-        return max(0, delta.days)
-
-    @property
-    def is_canceled(self) -> bool:
-        """キャンセル済みかどうか"""
-        return self.status == "canceled" and self.canceled_at is not None
-
-    @property
-    def is_past_due(self) -> bool:
-        """支払い期限切れかどうか"""
-        return self.status == "past_due"
-
-    def cancel_subscription(self, cancel_reason: str = None):
-        """サブスクリプションをキャンセル"""
-        self.status = "canceled"
-        self.canceled_at = datetime.utcnow()
-        self.is_active = False
-
-    def activate_subscription(self):
-        """サブスクリプションを有効化"""
-        self.status = "active"
-        self.is_active = True
-        self.canceled_at = None
-
-    def extend_trial(self, additional_days: int):
-        """トライアル期間を延長"""
-        if self.trial_end_date:
-            self.trial_end_date = self.trial_end_date + datetime.timedelta(days=additional_days)
-        else:
-            self.trial_end_date = datetime.utcnow() + datetime.timedelta(days=additional_days)
-
-    def get_usage_summary(self) -> dict:
-        """使用量サマリーを取得"""
-        return {
-            "plan_type": self.plan_type,
-            "plan_name": self.plan_name,
-            "status": self.status,
-            "billing_cycle": self.billing_cycle,
-            "amount": self.amount,
-            "currency": self.currency,
-            "is_active": self.is_active,
-            "days_until_expiry": self.days_until_expiry,
-            "is_trial_active": self.is_trial_active
-        }
->>>>>>> c064ccc0
+        return f"<Subscription(id={self.id}, org_id={self.organization_id}, status='{self.status}', quantity={self.quantity})>"