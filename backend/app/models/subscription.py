<<<<<<< HEAD
from sqlalchemy import Column, Integer, String, Text, DateTime, ForeignKey, Boolean, Float
=======
from sqlalchemy import Column, Integer, String, Boolean, DateTime, Text, ForeignKey, Float
>>>>>>> 82655990
from sqlalchemy.sql import func
from sqlalchemy.orm import relationship
from datetime import datetime

<<<<<<< HEAD
from app.models.base import Base
=======
from app.core.database import Base
>>>>>>> 82655990


class Subscription(Base):
    """サブスクリプションモデル"""

    __tablename__ = "subscriptions"

    id = Column(Integer, primary_key=True, index=True)
<<<<<<< HEAD
    
    # サブスクリプション情報
    subscription_id = Column(String(255), unique=True, index=True, nullable=False)
    plan_type = Column(String(50), nullable=False)  # free, basic, premium
    plan_name = Column(String(255), nullable=False)
    
    # 料金情報
    amount = Column(Float, nullable=False)
    currency = Column(String(3), default="JPY")
    billing_cycle = Column(String(50), default="monthly")  # monthly, yearly
    
    # 制限情報
    max_voice_minutes = Column(Integer, nullable=True)
    max_analysis_count = Column(Integer, nullable=True)
    max_team_members = Column(Integer, nullable=True)
    max_storage_gb = Column(Integer, nullable=True)
    
    # サブスクリプション状態
    status = Column(String(50), default="active")  # active, canceled, expired, past_due
    is_active = Column(Boolean, default=True)
    
    # 期間情報
    start_date = Column(DateTime(timezone=True), nullable=False)
    end_date = Column(DateTime(timezone=True), nullable=True)
    trial_end_date = Column(DateTime(timezone=True), nullable=True)
    
    # 外部キー
    user_id = Column(Integer, ForeignKey("users.id"), nullable=False)
=======
    user_id = Column(Integer, ForeignKey("users.id"), nullable=False)
    
    # サブスクリプション情報
    plan_type = Column(String(50), nullable=False)  # free, basic, premium
    status = Column(String(50), default="active")   # active, canceled, expired
    
    # 外部サービス情報
    stripe_subscription_id = Column(String(255), nullable=True)
    stripe_customer_id = Column(String(255), nullable=True)
    
    # 期間情報
    start_date = Column(DateTime(timezone=True), server_default=func.now())
    end_date = Column(DateTime(timezone=True), nullable=True)
    trial_end_date = Column(DateTime(timezone=True), nullable=True)
    
    # 使用量制限
    monthly_voice_minutes = Column(Integer, default=0)
    monthly_analysis_count = Column(Integer, default=0)
    
    # 価格情報
    amount = Column(Float, nullable=True)
    currency = Column(String(3), default="JPY")
>>>>>>> 82655990
    
    # タイムスタンプ
    created_at = Column(DateTime(timezone=True), server_default=func.now())
    updated_at = Column(DateTime(timezone=True), onupdate=func.now())
    canceled_at = Column(DateTime(timezone=True), nullable=True)
    
    # リレーションシップ
    user = relationship("User", back_populates="subscriptions")
<<<<<<< HEAD
    billing_records = relationship("Billing", back_populates="subscription")

    def __repr__(self):
        return f"<Subscription(id={self.id}, plan='{self.plan_type}', status='{self.status}')>"

    @property
    def is_expired(self) -> bool:
        """サブスクリプションが期限切れかどうか"""
        if not self.end_date:
            return False
        return datetime.utcnow() > self.end_date

    @property
    def is_trial_active(self) -> bool:
        """トライアル期間中かどうか"""
        if not self.trial_end_date:
            return False
        return datetime.utcnow() <= self.trial_end_date

=======
    billings = relationship("Billing", back_populates="subscription")
    
    def __repr__(self):
        return f"<Subscription(id={self.id}, user_id={self.user_id}, plan='{self.plan_type}')>"
>>>>>>> 82655990
<|MERGE_RESOLUTION|>--- conflicted
+++ resolved
@@ -1,18 +1,8 @@
-<<<<<<< HEAD
 from sqlalchemy import Column, Integer, String, Text, DateTime, ForeignKey, Boolean, Float
-=======
-from sqlalchemy import Column, Integer, String, Boolean, DateTime, Text, ForeignKey, Float
->>>>>>> 82655990
 from sqlalchemy.sql import func
 from sqlalchemy.orm import relationship
 from datetime import datetime
-
-<<<<<<< HEAD
 from app.models.base import Base
-=======
-from app.core.database import Base
->>>>>>> 82655990
-
 
 class Subscription(Base):
     """サブスクリプションモデル"""
@@ -20,7 +10,7 @@
     __tablename__ = "subscriptions"
 
     id = Column(Integer, primary_key=True, index=True)
-<<<<<<< HEAD
+
     
     # サブスクリプション情報
     subscription_id = Column(String(255), unique=True, index=True, nullable=False)
@@ -49,30 +39,7 @@
     
     # 外部キー
     user_id = Column(Integer, ForeignKey("users.id"), nullable=False)
-=======
-    user_id = Column(Integer, ForeignKey("users.id"), nullable=False)
-    
-    # サブスクリプション情報
-    plan_type = Column(String(50), nullable=False)  # free, basic, premium
-    status = Column(String(50), default="active")   # active, canceled, expired
-    
-    # 外部サービス情報
-    stripe_subscription_id = Column(String(255), nullable=True)
-    stripe_customer_id = Column(String(255), nullable=True)
-    
-    # 期間情報
-    start_date = Column(DateTime(timezone=True), server_default=func.now())
-    end_date = Column(DateTime(timezone=True), nullable=True)
-    trial_end_date = Column(DateTime(timezone=True), nullable=True)
-    
-    # 使用量制限
-    monthly_voice_minutes = Column(Integer, default=0)
-    monthly_analysis_count = Column(Integer, default=0)
-    
-    # 価格情報
-    amount = Column(Float, nullable=True)
-    currency = Column(String(3), default="JPY")
->>>>>>> 82655990
+
     
     # タイムスタンプ
     created_at = Column(DateTime(timezone=True), server_default=func.now())
@@ -81,7 +48,7 @@
     
     # リレーションシップ
     user = relationship("User", back_populates="subscriptions")
-<<<<<<< HEAD
+
     billing_records = relationship("Billing", back_populates="subscription")
 
     def __repr__(self):
@@ -99,11 +66,4 @@
         """トライアル期間中かどうか"""
         if not self.trial_end_date:
             return False
-        return datetime.utcnow() <= self.trial_end_date
-
-=======
-    billings = relationship("Billing", back_populates="subscription")
-    
-    def __repr__(self):
-        return f"<Subscription(id={self.id}, user_id={self.user_id}, plan='{self.plan_type}')>"
->>>>>>> 82655990
+        return datetime.utcnow() <= self.trial_end_date