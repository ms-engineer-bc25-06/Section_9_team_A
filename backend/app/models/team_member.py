--- conflicted
+++ resolved
@@ -1,20 +1,11 @@
-<<<<<<< HEAD
-# TODO: 仮TeamMemberテーブル（後ほど消す）
-from sqlalchemy import Column, Integer, String, Boolean, DateTime, ForeignKey, Enum
-=======
 from sqlalchemy import Column, Integer, String, DateTime, ForeignKey, Enum, Boolean
->>>>>>> 35b4dcf8
 from sqlalchemy.sql import func
 from sqlalchemy.orm import relationship
 import enum
 from app.models.base import Base
 
 class TeamRole(enum.Enum):
-<<<<<<< HEAD
-    """チームメンバーの役割"""
-=======
     """チーム内の役割"""
->>>>>>> 35b4dcf8
 
     OWNER = "owner"
     ADMIN = "admin"
@@ -31,27 +22,21 @@
     team_id = Column(Integer, ForeignKey("teams.id"), nullable=False)
     user_id = Column(Integer, ForeignKey("users.id"), nullable=False)
 
-<<<<<<< HEAD
-=======
     role = Column(Enum(TeamRole), default=TeamRole.MEMBER, nullable=False)
     
->>>>>>> 35b4dcf8
     # メンバー情報
     display_name = Column(String(255), nullable=True)
 
     is_active = Column(Boolean, default=True)
-
+    
     # タイムスタンプ
     joined_at = Column(DateTime(timezone=True), server_default=func.now())
     updated_at = Column(DateTime(timezone=True), onupdate=func.now())
-
+    
     # リレーションシップ
     team = relationship("Team", back_populates="members")
     user = relationship("User", back_populates="teams")
 
-<<<<<<< HEAD
-=======
 
->>>>>>> 35b4dcf8
     def __repr__(self):
         return f"<TeamMember(id={self.id}, team_id={self.team_id}, user_id={self.user_id}, role={self.role})>"