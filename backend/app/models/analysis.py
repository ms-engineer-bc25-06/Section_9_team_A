<<<<<<< HEAD
from sqlalchemy import (
    Column,
    Integer,
    String,
    Boolean,
    DateTime,
    Text,
    ForeignKey,
    Float,
    JSON,
)
=======

from sqlalchemy import Column, Integer, String, Text, DateTime, ForeignKey, Float, JSON

>>>>>>> 35b4dcf8
from sqlalchemy.sql import func
from sqlalchemy.orm import relationship

from app.models.base import Base

class Analysis(Base):
    """分析結果モデル"""

    __tablename__ = "analyses"

    id = Column(Integer, primary_key=True, index=True)
<<<<<<< HEAD
    voice_session_id = Column(Integer, ForeignKey("voice_sessions.id"), nullable=False)
    user_id = Column(Integer, ForeignKey("users.id"), nullable=False)

    # 分析情報
    analysis_type = Column(
        String(100), nullable=False
    )  # sentiment, topics, summary, etc.
    title = Column(String(255), nullable=False)
    description = Column(Text, nullable=True)

    # 分析結果
    result_data = Column(JSON, nullable=False)  # 分析結果の詳細データ
    summary = Column(Text, nullable=True)  # 分析結果の要約

    # 統計情報
    confidence_score = Column(Float, nullable=True)
    processing_time = Column(Float, nullable=True)  # 処理時間（秒）

    # 状態
    status = Column(
        String(50), default="completed"
    )  # pending, processing, completed, failed
    is_public = Column(Boolean, default=False)

=======
    
    # 分析情報
    analysis_id = Column(String(255), unique=True, index=True, nullable=False)
    analysis_type = Column(String(50), nullable=False)  # sentiment, topic, summary, etc.
    title = Column(String(255), nullable=True)
    
    # 分析結果
    content = Column(Text, nullable=False)
    summary = Column(Text, nullable=True)
    keywords = Column(JSON, nullable=True)  # キーワードリスト
    topics = Column(JSON, nullable=True)  # トピックリスト
    
    # 感情分析
    sentiment_score = Column(Float, nullable=True)  # -1.0 to 1.0
    sentiment_label = Column(String(50), nullable=True)  # positive, negative, neutral
    
    # 統計情報
    word_count = Column(Integer, nullable=True)
    sentence_count = Column(Integer, nullable=True)
    speaking_time = Column(Float, nullable=True)  # 秒単位
    
    # 処理状態
    status = Column(String(50), default="processing")  # processing, completed, failed
    confidence_score = Column(Float, nullable=True)  # 0.0-1.0
    
    # 外部キー
    voice_session_id = Column(Integer, ForeignKey("voice_sessions.id"), nullable=True)
    transcription_id = Column(Integer, ForeignKey("transcriptions.id"), nullable=True)
    user_id = Column(Integer, ForeignKey("users.id"), nullable=False)

    
>>>>>>> 35b4dcf8
    # タイムスタンプ
    created_at = Column(DateTime(timezone=True), server_default=func.now())
    updated_at = Column(DateTime(timezone=True), onupdate=func.now())

<<<<<<< HEAD
=======
    
    processed_at = Column(DateTime(timezone=True), nullable=True)
    
>>>>>>> 35b4dcf8
    # リレーションシップ
    voice_session = relationship("VoiceSession", back_populates="analyses")
    transcription = relationship("Transcription", back_populates="analyses")
    user = relationship("User", back_populates="analyses")

<<<<<<< HEAD
    def __repr__(self) -> str:
        return f"<Analysis(id={self.id}, type='{self.analysis_type}', title='{self.title}')>"
=======
    def __repr__(self):
        return f"<Analysis(id={self.id}, type='{self.analysis_type}', title='{self.title}')>"

    @property
    def is_completed(self) -> bool:
        """分析が完了しているかどうか"""
        return self.status == "completed" and self.processed_at is not None
>>>>>>> 35b4dcf8
<|MERGE_RESOLUTION|>--- conflicted
+++ resolved
@@ -1,22 +1,9 @@
-<<<<<<< HEAD
-from sqlalchemy import (
-    Column,
-    Integer,
-    String,
-    Boolean,
-    DateTime,
-    Text,
-    ForeignKey,
-    Float,
-    JSON,
-)
-=======
 
 from sqlalchemy import Column, Integer, String, Text, DateTime, ForeignKey, Float, JSON
 
->>>>>>> 35b4dcf8
 from sqlalchemy.sql import func
 from sqlalchemy.orm import relationship
+from datetime import datetime
 
 from app.models.base import Base
 
@@ -26,32 +13,6 @@
     __tablename__ = "analyses"
 
     id = Column(Integer, primary_key=True, index=True)
-<<<<<<< HEAD
-    voice_session_id = Column(Integer, ForeignKey("voice_sessions.id"), nullable=False)
-    user_id = Column(Integer, ForeignKey("users.id"), nullable=False)
-
-    # 分析情報
-    analysis_type = Column(
-        String(100), nullable=False
-    )  # sentiment, topics, summary, etc.
-    title = Column(String(255), nullable=False)
-    description = Column(Text, nullable=True)
-
-    # 分析結果
-    result_data = Column(JSON, nullable=False)  # 分析結果の詳細データ
-    summary = Column(Text, nullable=True)  # 分析結果の要約
-
-    # 統計情報
-    confidence_score = Column(Float, nullable=True)
-    processing_time = Column(Float, nullable=True)  # 処理時間（秒）
-
-    # 状態
-    status = Column(
-        String(50), default="completed"
-    )  # pending, processing, completed, failed
-    is_public = Column(Boolean, default=False)
-
-=======
     
     # 分析情報
     analysis_id = Column(String(255), unique=True, index=True, nullable=False)
@@ -83,31 +44,22 @@
     user_id = Column(Integer, ForeignKey("users.id"), nullable=False)
 
     
->>>>>>> 35b4dcf8
     # タイムスタンプ
     created_at = Column(DateTime(timezone=True), server_default=func.now())
     updated_at = Column(DateTime(timezone=True), onupdate=func.now())
 
-<<<<<<< HEAD
-=======
     
     processed_at = Column(DateTime(timezone=True), nullable=True)
     
->>>>>>> 35b4dcf8
     # リレーションシップ
     voice_session = relationship("VoiceSession", back_populates="analyses")
     transcription = relationship("Transcription", back_populates="analyses")
     user = relationship("User", back_populates="analyses")
 
-<<<<<<< HEAD
-    def __repr__(self) -> str:
-        return f"<Analysis(id={self.id}, type='{self.analysis_type}', title='{self.title}')>"
-=======
     def __repr__(self):
         return f"<Analysis(id={self.id}, type='{self.analysis_type}', title='{self.title}')>"
 
     @property
     def is_completed(self) -> bool:
         """分析が完了しているかどうか"""
-        return self.status == "completed" and self.processed_at is not None
->>>>>>> 35b4dcf8
+        return self.status == "completed" and self.processed_at is not None