<<<<<<< HEAD
# TODO: 仮Teamテーブル（後ほど消す）
from sqlalchemy import Column, Integer, String, Boolean, DateTime, Text
from sqlalchemy.sql import func
from sqlalchemy.orm import relationship
=======
from sqlalchemy import Column, Integer, String, Boolean, DateTime, Text, ForeignKey
from sqlalchemy.sql import func
from sqlalchemy.orm import relationship
from datetime import datetime
>>>>>>> 64875028

from app.core.database import Base


class Team(Base):
    """チームモデル"""

    __tablename__ = "teams"

    id = Column(Integer, primary_key=True, index=True)
    name = Column(String(255), nullable=False)
    description = Column(Text, nullable=True)
<<<<<<< HEAD
    is_active = Column(Boolean, default=True)

    # タイムスタンプ
    created_at = Column(DateTime(timezone=True), server_default=func.now())
    updated_at = Column(DateTime(timezone=True), onupdate=func.now())

    # リレーションシップ
    members = relationship("TeamMember", back_populates="team")
    voice_sessions = relationship("VoiceSession", back_populates="team")

=======
    avatar_url = Column(String(500), nullable=True)
    
    # オーナー情報
    owner_id = Column(Integer, ForeignKey("users.id"), nullable=False)
    
    # チーム設定
    is_active = Column(Boolean, default=True)
    is_public = Column(Boolean, default=False)
    max_members = Column(Integer, default=10)
    
    # タイムスタンプ
    created_at = Column(DateTime(timezone=True), server_default=func.now())
    updated_at = Column(DateTime(timezone=True), onupdate=func.now())
    
    # リレーションシップ
    owner = relationship("User", back_populates="owned_teams")
    members = relationship("TeamMember", back_populates="team")
    voice_sessions = relationship("VoiceSession", back_populates="team")
    invitations = relationship("Invitation", back_populates="team")
    
>>>>>>> 64875028
    def __repr__(self):
        return f"<Team(id={self.id}, name='{self.name}')>"<|MERGE_RESOLUTION|>--- conflicted
+++ resolved
@@ -1,14 +1,7 @@
-<<<<<<< HEAD
 # TODO: 仮Teamテーブル（後ほど消す）
-from sqlalchemy import Column, Integer, String, Boolean, DateTime, Text
-from sqlalchemy.sql import func
-from sqlalchemy.orm import relationship
-=======
 from sqlalchemy import Column, Integer, String, Boolean, DateTime, Text, ForeignKey
 from sqlalchemy.sql import func
 from sqlalchemy.orm import relationship
-from datetime import datetime
->>>>>>> 64875028
 
 from app.core.database import Base
 
@@ -21,38 +14,27 @@
     id = Column(Integer, primary_key=True, index=True)
     name = Column(String(255), nullable=False)
     description = Column(Text, nullable=True)
-<<<<<<< HEAD
+    avatar_url = Column(String(500), nullable=True)
+
+    # オーナー情報
+    owner_id = Column(Integer, ForeignKey("users.id"), nullable=False)
+
+    # チーム設定
     is_active = Column(Boolean, default=True)
+    is_public = Column(Boolean, default=False)
+    max_members = Column(Integer, default=10)
 
     # タイムスタンプ
     created_at = Column(DateTime(timezone=True), server_default=func.now())
     updated_at = Column(DateTime(timezone=True), onupdate=func.now())
 
     # リレーションシップ
-    members = relationship("TeamMember", back_populates="team")
-    voice_sessions = relationship("VoiceSession", back_populates="team")
-
-=======
-    avatar_url = Column(String(500), nullable=True)
-    
-    # オーナー情報
-    owner_id = Column(Integer, ForeignKey("users.id"), nullable=False)
-    
-    # チーム設定
-    is_active = Column(Boolean, default=True)
-    is_public = Column(Boolean, default=False)
-    max_members = Column(Integer, default=10)
-    
-    # タイムスタンプ
-    created_at = Column(DateTime(timezone=True), server_default=func.now())
-    updated_at = Column(DateTime(timezone=True), onupdate=func.now())
-    
-    # リレーションシップ
     owner = relationship("User", back_populates="owned_teams")
     members = relationship("TeamMember", back_populates="team")
     voice_sessions = relationship("VoiceSession", back_populates="team")
+    # REVIEW: Chat-room用の関係性を定義（るい）
+    chat_rooms = relationship("ChatRoom", back_populates="team")
     invitations = relationship("Invitation", back_populates="team")
-    
->>>>>>> 64875028
+
     def __repr__(self):
         return f"<Team(id={self.id}, name='{self.name}')>"