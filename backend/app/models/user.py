--- conflicted
+++ resolved
@@ -66,16 +66,11 @@
     transcriptions = relationship("Transcription", back_populates="user")
     analyses = relationship("Analysis", back_populates="user")
     subscriptions = relationship("Subscription", back_populates="user")
-<<<<<<< HEAD
     billing_records = relationship("Billing", back_populates="user")
     created_chat_rooms = relationship("ChatRoom", back_populates="creator")
     chat_messages = relationship("ChatMessage", back_populates="sender")
     chat_room_participations = relationship("ChatRoomParticipant", back_populates="user")
-=======
-    billings = relationship("Billing", back_populates="user")
-    sent_invitations = relationship("Invitation", foreign_keys="Invitation.inviter_id", back_populates="inviter")
-    audit_logs = relationship("AuditLog", back_populates="user")
->>>>>>> 82655990
+
 
     def __repr__(self):
         return f"<User(id={self.id}, email='{self.email}', username='{self.username}')>"
