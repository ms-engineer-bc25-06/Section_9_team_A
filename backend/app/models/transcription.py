--- conflicted
+++ resolved
@@ -1,4 +1,3 @@
-<<<<<<< HEAD
 from sqlalchemy import (
     Column,
     Integer,
@@ -10,114 +9,50 @@
     Float,
     DECIMAL,
     Index,
+    JSON,
 )
 from sqlalchemy.sql import func
 from sqlalchemy.orm import relationship
-from sqlalchemy.dialects.postgresql import UUID
-import uuid
-=======
-from sqlalchemy import Column, Integer, String, Boolean, DateTime, Text, ForeignKey, Float, JSON
-from sqlalchemy.sql import func
-from sqlalchemy.orm import relationship
-from datetime import datetime
->>>>>>> 64875028
 
 from app.core.database import Base
 
 
 class Transcription(Base):
-<<<<<<< HEAD
-    """転写モデル"""
-=======
     """文字起こしモデル"""
->>>>>>> 64875028
 
     __tablename__ = "transcriptions"
 
     id = Column(Integer, primary_key=True, index=True)
-<<<<<<< HEAD
 
     # 外部キー
     voice_session_id = Column(Integer, ForeignKey("voice_sessions.id"), nullable=False)
-    speaker_id = Column(
-        Integer, ForeignKey("users.id"), nullable=True
-    )  # 話者ID（NULL可）
+    user_id = Column(Integer, ForeignKey("users.id"), nullable=True)
 
-    # 転写内容
-    text_content = Column(Text, nullable=False)
-    start_time_seconds = Column(DECIMAL(10, 3), nullable=False)  # 開始時間（秒）
-    end_time_seconds = Column(DECIMAL(10, 3), nullable=False)  # 終了時間（秒）
-    confidence_score = Column(DECIMAL(4, 3), nullable=True)  # 信頼度（0-1）
-    language = Column(String(10), default="ja")  # 言語
+    # 文字起こし情報
+    content = Column(Text, nullable=False)
+    language = Column(String(10), default="ja")
+    confidence_score = Column(Float, nullable=True)
 
-    # 転写状態
-    is_final = Column(Boolean, default=True)  # 確定転写か部分転写か
-    is_processed = Column(Boolean, default=False)  # 後処理済みか
+    # 時間情報
+    start_time = Column(Float, nullable=True)  # 秒単位
+    end_time = Column(Float, nullable=True)  # 秒単位
 
     # メタデータ
-    word_timestamps = Column(Text, nullable=True)  # 単語レベルのタイムスタンプ（JSON）
-    speaker_confidence = Column(DECIMAL(4, 3), nullable=True)  # 話者識別の信頼度
+    speaker_id = Column(String(100), nullable=True)
+    speaker_name = Column(String(255), nullable=True)
+    meta_data = Column(JSON, nullable=True)  # 追加のメタデータ
+
+    # 状態
+    is_verified = Column(Boolean, default=False)
+    is_edited = Column(Boolean, default=False)
 
     # タイムスタンプ
     created_at = Column(DateTime(timezone=True), server_default=func.now())
     updated_at = Column(DateTime(timezone=True), onupdate=func.now())
-    processed_at = Column(DateTime(timezone=True), nullable=True)
 
     # リレーションシップ
     voice_session = relationship("VoiceSession", back_populates="transcriptions")
-    speaker = relationship("User", back_populates="transcriptions")
+    user = relationship("User", back_populates="transcriptions")
 
     def __repr__(self):
-        return f"<Transcription(id={self.id}, session_id={self.voice_session_id}, text='{self.text_content[:50]}...')>"
-
-    @property
-    def duration(self) -> float:
-        """転写の継続時間を取得"""
-        return float(self.end_time_seconds - self.start_time_seconds)
-
-    @property
-    def is_partial(self) -> bool:
-        """部分転写かどうかを判定"""
-        return not self.is_final
-
-
-# インデックス
-Index("idx_transcriptions_voice_session_id", Transcription.voice_session_id)
-Index("idx_transcriptions_speaker_id", Transcription.speaker_id)
-Index("idx_transcriptions_start_time", Transcription.start_time_seconds)
-Index("idx_transcriptions_created_at", Transcription.created_at)
-Index("idx_transcriptions_is_final", Transcription.is_final)
-Index("idx_transcriptions_language", Transcription.language)
-=======
-    voice_session_id = Column(Integer, ForeignKey("voice_sessions.id"), nullable=False)
-    user_id = Column(Integer, ForeignKey("users.id"), nullable=False)
-    
-    # 文字起こし情報
-    content = Column(Text, nullable=False)
-    language = Column(String(10), default="ja")
-    confidence_score = Column(Float, nullable=True)
-    
-    # 時間情報
-    start_time = Column(Float, nullable=True)  # 秒単位
-    end_time = Column(Float, nullable=True)    # 秒単位
-    
-    # メタデータ
-    speaker_id = Column(String(100), nullable=True)
-    speaker_name = Column(String(255), nullable=True)
-    meta_data = Column(JSON, nullable=True)  # 追加のメタデータ
-    
-    # 状態
-    is_verified = Column(Boolean, default=False)
-    is_edited = Column(Boolean, default=False)
-    
-    # タイムスタンプ
-    created_at = Column(DateTime(timezone=True), server_default=func.now())
-    updated_at = Column(DateTime(timezone=True), onupdate=func.now())
-    
-    # リレーションシップ
-    voice_session = relationship("VoiceSession", back_populates="transcriptions")
-    user = relationship("User", back_populates="transcriptions")
-    
-    def __repr__(self):
-        return f"<Transcription(id={self.id}, voice_session_id={self.voice_session_id}, speaker='{self.speaker_name}')>"
->>>>>>> 64875028
+        return f"<Transcription(id={self.id}, voice_session_id={self.voice_session_id}, speaker='{self.speaker_name}')>"