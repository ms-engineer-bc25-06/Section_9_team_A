--- conflicted
+++ resolved
@@ -1,18 +1,9 @@
-<<<<<<< HEAD
+
 from sqlalchemy import Column, Integer, String, Text, DateTime, ForeignKey, Float, JSON, Boolean
-=======
-from sqlalchemy import Column, Integer, String, Boolean, DateTime, Text, ForeignKey, Float, JSON
->>>>>>> 82655990
 from sqlalchemy.sql import func
 from sqlalchemy.orm import relationship
 from datetime import datetime
-
-<<<<<<< HEAD
 from app.models.base import Base
-=======
-from app.core.database import Base
->>>>>>> 82655990
-
 
 class Transcription(Base):
     """文字起こしモデル"""
@@ -20,7 +11,7 @@
     __tablename__ = "transcriptions"
 
     id = Column(Integer, primary_key=True, index=True)
-<<<<<<< HEAD
+
     
     # 文字起こし情報
     transcription_id = Column(String(255), unique=True, index=True, nullable=False)
@@ -49,37 +40,12 @@
     created_at = Column(DateTime(timezone=True), server_default=func.now())
     updated_at = Column(DateTime(timezone=True), onupdate=func.now())
     processed_at = Column(DateTime(timezone=True), nullable=True)
-=======
-    voice_session_id = Column(Integer, ForeignKey("voice_sessions.id"), nullable=False)
-    user_id = Column(Integer, ForeignKey("users.id"), nullable=False)
-    
-    # 文字起こし情報
-    content = Column(Text, nullable=False)
-    language = Column(String(10), default="ja")
-    confidence_score = Column(Float, nullable=True)
-    
-    # 時間情報
-    start_time = Column(Float, nullable=True)  # 秒単位
-    end_time = Column(Float, nullable=True)    # 秒単位
-    
-    # メタデータ
-    speaker_id = Column(String(100), nullable=True)
-    speaker_name = Column(String(255), nullable=True)
-    meta_data = Column(JSON, nullable=True)  # 追加のメタデータ
-    
-    # 状態
-    is_verified = Column(Boolean, default=False)
-    is_edited = Column(Boolean, default=False)
-    
-    # タイムスタンプ
-    created_at = Column(DateTime(timezone=True), server_default=func.now())
-    updated_at = Column(DateTime(timezone=True), onupdate=func.now())
->>>>>>> 82655990
+
     
     # リレーションシップ
     voice_session = relationship("VoiceSession", back_populates="transcriptions")
     user = relationship("User", back_populates="transcriptions")
-<<<<<<< HEAD
+
     analyses = relationship("Analysis", back_populates="transcription")
 
     def __repr__(self):
@@ -88,10 +54,4 @@
     @property
     def is_completed(self) -> bool:
         """文字起こしが完了しているかどうか"""
-        return self.status == "completed" and self.processed_at is not None
-
-=======
-    
-    def __repr__(self):
-        return f"<Transcription(id={self.id}, voice_session_id={self.voice_session_id}, speaker='{self.speaker_name}')>"
->>>>>>> 82655990
+        return self.status == "completed" and self.processed_at is not None