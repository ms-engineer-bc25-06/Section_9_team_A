<<<<<<< HEAD
# TODO: 仮Invitationテーブル（後ほど消す）
from sqlalchemy import (
    Column,
    Integer,
    String,
    Boolean,
    DateTime,
    Text,
    ForeignKey,
    Enum,
)
=======
from sqlalchemy import Column, Integer, String, Text, DateTime, ForeignKey, Boolean
>>>>>>> 35b4dcf8
from sqlalchemy.sql import func
from sqlalchemy.orm import relationship
from datetime import datetime

<<<<<<< HEAD
from app.core.database import Base


class InvitationStatus(enum.Enum):
    """招待の状態"""

    PENDING = "pending"
    ACCEPTED = "accepted"
    DECLINED = "declined"
    EXPIRED = "expired"
=======
from app.models.base import Base
>>>>>>> 35b4dcf8


class Invitation(Base):
    """招待モデル"""

    __tablename__ = "invitations"

    id = Column(Integer, primary_key=True, index=True)
<<<<<<< HEAD
    team_id = Column(Integer, ForeignKey("teams.id"), nullable=False)
    inviter_id = Column(Integer, ForeignKey("users.id"), nullable=False)

=======

    
>>>>>>> 35b4dcf8
    # 招待情報
    invitation_id = Column(String(255), unique=True, index=True, nullable=False)
    email = Column(String(255), nullable=False, index=True)
    
    # 招待内容
    invitation_type = Column(String(50), nullable=False)  # team, project, etc.
    role = Column(String(50), default="member")  # owner, admin, member, guest
<<<<<<< HEAD
    message = Column(Text, nullable=True)

    # 招待状態
    status = Column(Enum(InvitationStatus), default=InvitationStatus.PENDING)
    token = Column(String(255), unique=True, nullable=False)

    # 期限
    expires_at = Column(DateTime(timezone=True), nullable=False)
    accepted_at = Column(DateTime(timezone=True), nullable=True)
=======
    
    # 招待状態
    status = Column(String(50), default="pending")  # pending, accepted, declined, expired
    is_active = Column(Boolean, default=True)
    
    # 招待メッセージ
    message = Column(Text, nullable=True)
    
    # 外部キー
    team_id = Column(Integer, ForeignKey("teams.id"), nullable=True)
    invited_by = Column(Integer, ForeignKey("users.id"), nullable=False)
    invited_user = Column(Integer, ForeignKey("users.id"), nullable=True)
>>>>>>> 35b4dcf8

    # タイムスタンプ
    created_at = Column(DateTime(timezone=True), server_default=func.now())
    updated_at = Column(DateTime(timezone=True), onupdate=func.now())

<<<<<<< HEAD
    # リレーションシップ
    team = relationship("Team", back_populates="invitations")
    inviter = relationship(
        "User", foreign_keys=[inviter_id], back_populates="sent_invitations"
    )
=======
    expires_at = Column(DateTime(timezone=True), nullable=True)
    accepted_at = Column(DateTime(timezone=True), nullable=True)
    
    # リレーションシップ
    team = relationship("Team")
    inviter = relationship("User", foreign_keys=[invited_by])
    invitee = relationship("User", foreign_keys=[invited_user])
>>>>>>> 35b4dcf8

    def __repr__(self):
        return f"<Invitation(id={self.id}, email='{self.email}', status='{self.status}')>"

    @property
    def is_expired(self) -> bool:
        """招待が期限切れかどうか"""
        if not self.expires_at:
            return False
        return datetime.utcnow() > self.expires_at

    @property
    def is_accepted(self) -> bool:
        """招待が承認されたかどうか"""
        return self.status == "accepted" and self.accepted_at is not None<|MERGE_RESOLUTION|>--- conflicted
+++ resolved
@@ -1,36 +1,9 @@
-<<<<<<< HEAD
-# TODO: 仮Invitationテーブル（後ほど消す）
-from sqlalchemy import (
-    Column,
-    Integer,
-    String,
-    Boolean,
-    DateTime,
-    Text,
-    ForeignKey,
-    Enum,
-)
-=======
 from sqlalchemy import Column, Integer, String, Text, DateTime, ForeignKey, Boolean
->>>>>>> 35b4dcf8
 from sqlalchemy.sql import func
 from sqlalchemy.orm import relationship
 from datetime import datetime
 
-<<<<<<< HEAD
-from app.core.database import Base
-
-
-class InvitationStatus(enum.Enum):
-    """招待の状態"""
-
-    PENDING = "pending"
-    ACCEPTED = "accepted"
-    DECLINED = "declined"
-    EXPIRED = "expired"
-=======
 from app.models.base import Base
->>>>>>> 35b4dcf8
 
 
 class Invitation(Base):
@@ -39,14 +12,8 @@
     __tablename__ = "invitations"
 
     id = Column(Integer, primary_key=True, index=True)
-<<<<<<< HEAD
-    team_id = Column(Integer, ForeignKey("teams.id"), nullable=False)
-    inviter_id = Column(Integer, ForeignKey("users.id"), nullable=False)
-
-=======
 
     
->>>>>>> 35b4dcf8
     # 招待情報
     invitation_id = Column(String(255), unique=True, index=True, nullable=False)
     email = Column(String(255), nullable=False, index=True)
@@ -54,17 +21,6 @@
     # 招待内容
     invitation_type = Column(String(50), nullable=False)  # team, project, etc.
     role = Column(String(50), default="member")  # owner, admin, member, guest
-<<<<<<< HEAD
-    message = Column(Text, nullable=True)
-
-    # 招待状態
-    status = Column(Enum(InvitationStatus), default=InvitationStatus.PENDING)
-    token = Column(String(255), unique=True, nullable=False)
-
-    # 期限
-    expires_at = Column(DateTime(timezone=True), nullable=False)
-    accepted_at = Column(DateTime(timezone=True), nullable=True)
-=======
     
     # 招待状態
     status = Column(String(50), default="pending")  # pending, accepted, declined, expired
@@ -77,19 +33,11 @@
     team_id = Column(Integer, ForeignKey("teams.id"), nullable=True)
     invited_by = Column(Integer, ForeignKey("users.id"), nullable=False)
     invited_user = Column(Integer, ForeignKey("users.id"), nullable=True)
->>>>>>> 35b4dcf8
 
     # タイムスタンプ
     created_at = Column(DateTime(timezone=True), server_default=func.now())
     updated_at = Column(DateTime(timezone=True), onupdate=func.now())
 
-<<<<<<< HEAD
-    # リレーションシップ
-    team = relationship("Team", back_populates="invitations")
-    inviter = relationship(
-        "User", foreign_keys=[inviter_id], back_populates="sent_invitations"
-    )
-=======
     expires_at = Column(DateTime(timezone=True), nullable=True)
     accepted_at = Column(DateTime(timezone=True), nullable=True)
     
@@ -97,7 +45,6 @@
     team = relationship("Team")
     inviter = relationship("User", foreign_keys=[invited_by])
     invitee = relationship("User", foreign_keys=[invited_user])
->>>>>>> 35b4dcf8
 
     def __repr__(self):
         return f"<Invitation(id={self.id}, email='{self.email}', status='{self.status}')>"
