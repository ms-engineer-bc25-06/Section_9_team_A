--- conflicted
+++ resolved
@@ -1,26 +1,9 @@
-<<<<<<< HEAD
 from sqlalchemy import Column, Integer, String, Text, DateTime, ForeignKey, Boolean
 from sqlalchemy.sql import func
 from sqlalchemy.orm import relationship
 from datetime import datetime
 
 from app.models.base import Base
-=======
-from sqlalchemy import Column, Integer, String, Boolean, DateTime, Text, ForeignKey, Enum
-from sqlalchemy.sql import func
-from sqlalchemy.orm import relationship
-import enum
-
-from app.core.database import Base
-
-
-class InvitationStatus(enum.Enum):
-    """招待の状態"""
-    PENDING = "pending"
-    ACCEPTED = "accepted"
-    DECLINED = "declined"
-    EXPIRED = "expired"
->>>>>>> 82655990
 
 
 class Invitation(Base):
@@ -29,7 +12,7 @@
     __tablename__ = "invitations"
 
     id = Column(Integer, primary_key=True, index=True)
-<<<<<<< HEAD
+
     
     # 招待情報
     invitation_id = Column(String(255), unique=True, index=True, nullable=False)
@@ -50,28 +33,11 @@
     team_id = Column(Integer, ForeignKey("teams.id"), nullable=True)
     invited_by = Column(Integer, ForeignKey("users.id"), nullable=False)
     invited_user = Column(Integer, ForeignKey("users.id"), nullable=True)
-=======
-    team_id = Column(Integer, ForeignKey("teams.id"), nullable=False)
-    inviter_id = Column(Integer, ForeignKey("users.id"), nullable=False)
-    
-    # 招待情報
-    email = Column(String(255), nullable=False)
-    role = Column(String(50), default="member")  # owner, admin, member, guest
-    message = Column(Text, nullable=True)
-    
-    # 招待状態
-    status = Column(Enum(InvitationStatus), default=InvitationStatus.PENDING)
-    token = Column(String(255), unique=True, nullable=False)
-    
-    # 期限
-    expires_at = Column(DateTime(timezone=True), nullable=False)
-    accepted_at = Column(DateTime(timezone=True), nullable=True)
->>>>>>> 82655990
-    
+
     # タイムスタンプ
     created_at = Column(DateTime(timezone=True), server_default=func.now())
     updated_at = Column(DateTime(timezone=True), onupdate=func.now())
-<<<<<<< HEAD
+
     expires_at = Column(DateTime(timezone=True), nullable=True)
     accepted_at = Column(DateTime(timezone=True), nullable=True)
     
@@ -93,14 +59,4 @@
     @property
     def is_accepted(self) -> bool:
         """招待が承認されたかどうか"""
-        return self.status == "accepted" and self.accepted_at is not None
-
-=======
-    
-    # リレーションシップ
-    team = relationship("Team", back_populates="invitations")
-    inviter = relationship("User", foreign_keys=[inviter_id], back_populates="sent_invitations")
-    
-    def __repr__(self):
-        return f"<Invitation(id={self.id}, team_id={self.team_id}, email='{self.email}', status='{self.status.value}')>"
->>>>>>> 82655990
+        return self.status == "accepted" and self.accepted_at is not None