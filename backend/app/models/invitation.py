<<<<<<< HEAD
# TODO: 仮Invitationテーブル（後ほど消す）
from sqlalchemy import Column, Integer, String, Boolean, DateTime, Text, ForeignKey
from sqlalchemy.sql import func
from sqlalchemy.orm import relationship
=======
from sqlalchemy import Column, Integer, String, Boolean, DateTime, Text, ForeignKey, Enum
from sqlalchemy.sql import func
from sqlalchemy.orm import relationship
import enum
>>>>>>> 64875028

from app.core.database import Base


<<<<<<< HEAD
=======
class InvitationStatus(enum.Enum):
    """招待の状態"""
    PENDING = "pending"
    ACCEPTED = "accepted"
    DECLINED = "declined"
    EXPIRED = "expired"


>>>>>>> 64875028
class Invitation(Base):
    """招待モデル"""

    __tablename__ = "invitations"

    id = Column(Integer, primary_key=True, index=True)
    team_id = Column(Integer, ForeignKey("teams.id"), nullable=False)
    inviter_id = Column(Integer, ForeignKey("users.id"), nullable=False)
<<<<<<< HEAD

    # 招待情報
    email = Column(String(255), nullable=False)
    token = Column(String(255), unique=True, nullable=False)
    role = Column(String(50), default="member")  # owner, admin, member
    status = Column(String(50), default="pending")  # pending, accepted, expired

    # タイムスタンプ
    created_at = Column(DateTime(timezone=True), server_default=func.now())
    expires_at = Column(DateTime(timezone=True), nullable=True)

    def __repr__(self):
        return (
            f"<Invitation(id={self.id}, email='{self.email}', status='{self.status}')>"
        )
=======
    
    # 招待情報
    email = Column(String(255), nullable=False)
    role = Column(String(50), default="member")  # owner, admin, member, guest
    message = Column(Text, nullable=True)
    
    # 招待状態
    status = Column(Enum(InvitationStatus), default=InvitationStatus.PENDING)
    token = Column(String(255), unique=True, nullable=False)
    
    # 期限
    expires_at = Column(DateTime(timezone=True), nullable=False)
    accepted_at = Column(DateTime(timezone=True), nullable=True)
    
    # タイムスタンプ
    created_at = Column(DateTime(timezone=True), server_default=func.now())
    updated_at = Column(DateTime(timezone=True), onupdate=func.now())
    
    # リレーションシップ
    team = relationship("Team", back_populates="invitations")
    inviter = relationship("User", foreign_keys=[inviter_id], back_populates="sent_invitations")
    
    def __repr__(self):
        return f"<Invitation(id={self.id}, team_id={self.team_id}, email='{self.email}', status='{self.status.value}')>"
>>>>>>> 64875028
<|MERGE_RESOLUTION|>--- conflicted
+++ resolved
@@ -1,29 +1,30 @@
-<<<<<<< HEAD
 # TODO: 仮Invitationテーブル（後ほど消す）
-from sqlalchemy import Column, Integer, String, Boolean, DateTime, Text, ForeignKey
-from sqlalchemy.sql import func
-from sqlalchemy.orm import relationship
-=======
-from sqlalchemy import Column, Integer, String, Boolean, DateTime, Text, ForeignKey, Enum
+from sqlalchemy import (
+    Column,
+    Integer,
+    String,
+    Boolean,
+    DateTime,
+    Text,
+    ForeignKey,
+    Enum,
+)
 from sqlalchemy.sql import func
 from sqlalchemy.orm import relationship
 import enum
->>>>>>> 64875028
 
 from app.core.database import Base
 
 
-<<<<<<< HEAD
-=======
 class InvitationStatus(enum.Enum):
     """招待の状態"""
+
     PENDING = "pending"
     ACCEPTED = "accepted"
     DECLINED = "declined"
     EXPIRED = "expired"
 
 
->>>>>>> 64875028
 class Invitation(Base):
     """招待モデル"""
 
@@ -32,45 +33,29 @@
     id = Column(Integer, primary_key=True, index=True)
     team_id = Column(Integer, ForeignKey("teams.id"), nullable=False)
     inviter_id = Column(Integer, ForeignKey("users.id"), nullable=False)
-<<<<<<< HEAD
 
-    # 招待情報
-    email = Column(String(255), nullable=False)
-    token = Column(String(255), unique=True, nullable=False)
-    role = Column(String(50), default="member")  # owner, admin, member
-    status = Column(String(50), default="pending")  # pending, accepted, expired
-
-    # タイムスタンプ
-    created_at = Column(DateTime(timezone=True), server_default=func.now())
-    expires_at = Column(DateTime(timezone=True), nullable=True)
-
-    def __repr__(self):
-        return (
-            f"<Invitation(id={self.id}, email='{self.email}', status='{self.status}')>"
-        )
-=======
-    
     # 招待情報
     email = Column(String(255), nullable=False)
     role = Column(String(50), default="member")  # owner, admin, member, guest
     message = Column(Text, nullable=True)
-    
+
     # 招待状態
     status = Column(Enum(InvitationStatus), default=InvitationStatus.PENDING)
     token = Column(String(255), unique=True, nullable=False)
-    
+
     # 期限
     expires_at = Column(DateTime(timezone=True), nullable=False)
     accepted_at = Column(DateTime(timezone=True), nullable=True)
-    
+
     # タイムスタンプ
     created_at = Column(DateTime(timezone=True), server_default=func.now())
     updated_at = Column(DateTime(timezone=True), onupdate=func.now())
-    
+
     # リレーションシップ
     team = relationship("Team", back_populates="invitations")
-    inviter = relationship("User", foreign_keys=[inviter_id], back_populates="sent_invitations")
-    
+    inviter = relationship(
+        "User", foreign_keys=[inviter_id], back_populates="sent_invitations"
+    )
+
     def __repr__(self):
-        return f"<Invitation(id={self.id}, team_id={self.team_id}, email='{self.email}', status='{self.status.value}')>"
->>>>>>> 64875028
+        return f"<Invitation(id={self.id}, team_id={self.team_id}, email='{self.email}', status='{self.status.value}')>"