<<<<<<< HEAD
# TODO: 仮Baseモデル（後ほど消す）
from sqlalchemy.ext.declarative import declarative_base
from sqlalchemy.orm import DeclarativeBase


# SQLAlchemy 2.0スタイルのベースクラス
class Base(DeclarativeBase):
    pass
=======
from app.core.database import Base

__all__ = ["Base"]
>>>>>>> 64875028
<|MERGE_RESOLUTION|>--- conflicted
+++ resolved
@@ -1,14 +1,3 @@
-<<<<<<< HEAD
-# TODO: 仮Baseモデル（後ほど消す）
-from sqlalchemy.ext.declarative import declarative_base
-from sqlalchemy.orm import DeclarativeBase
-
-
-# SQLAlchemy 2.0スタイルのベースクラス
-class Base(DeclarativeBase):
-    pass
-=======
 from app.core.database import Base
 
-__all__ = ["Base"]
->>>>>>> 64875028
+__all__ = ["Base"]