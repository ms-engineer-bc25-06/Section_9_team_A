--- conflicted
+++ resolved
@@ -1,4 +1,3 @@
-<<<<<<< HEAD
 from sqlalchemy.orm import DeclarativeBase
 from sqlalchemy import Column, DateTime, func
 from sqlalchemy.dialects.postgresql import UUID
@@ -23,13 +22,4 @@
 
 class UUIDMixin:
     """UUID主キーのミックスイン"""
-    id = Column(UUID(as_uuid=True), primary_key=True, default=uuid.uuid4, nullable=False)
-
-
-
-
-=======
-from app.core.database import Base
-
-__all__ = ["Base"]
->>>>>>> 82655990
+    id = Column(UUID(as_uuid=True), primary_key=True, default=uuid.uuid4, nullable=False)