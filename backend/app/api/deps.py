from typing import Generator, Optional
from fastapi import Depends, HTTPException, status
from fastapi.security import HTTPBearer, HTTPAuthorizationCredentials
from sqlalchemy.orm import Session
from jose import JWTError, jwt

from app.core.config import settings
from app.core.database import get_db
from app.core.auth import (
    get_current_user as _get_current_user,
    get_current_active_user as _get_current_active_user,
)
from app.models.user import User
from app.models.organization import Organization
from app.models.organization_member import OrganizationMember
from app.services.voice_session_service import VoiceSessionService
from app.core.exceptions import (
    BridgeLineException,
    ValidationException,
    NotFoundException,
    PermissionException,
)

# スタイルの依存関係を再エクスポート
async def get_current_user(user: User = Depends(_get_current_user)) -> User:
    """認証済みユーザー（アクティブである必要はない）"""
    return user

async def get_current_active_user(user: User = Depends(_get_current_active_user)) -> User:
    """アクティブユーザーのみ許可"""
    return user

async def get_session(db: Session = Depends(get_db)) -> Session:
    """DBセッション (AsyncSession) を DI するための薄いラッパ"""
    return db

def get_voice_session_service(
    db: Session = Depends(get_db),
) -> VoiceSessionService:
    """音声セッションサービスの依存関係"""
    return VoiceSessionService(db)


<<<<<<< HEAD
async def get_current_superuser(
    current_user: User = Depends(get_current_user),
) -> User:
    """現在のスーパーユーザーを取得"""
    if not current_user.is_superuser:
        raise HTTPException(
            status_code=status.HTTP_403_FORBIDDEN,
            detail="スーパーユーザーの権限が必要です"
=======
async def get_current_admin_user(
    current_user: User = Depends(get_current_user),
    db: Session = Depends(get_db)
) -> User:
    """
    現在のユーザーが管理者権限を持っているかチェック
    """
    if not current_user.is_admin:
        raise HTTPException(
            status_code=status.HTTP_403_FORBIDDEN,
            detail="管理者権限が必要です"
>>>>>>> b1b2e99f
        )
    return current_user


<<<<<<< HEAD
=======
async def get_organization_by_id(
    organization_id: int,
    db: Session = Depends(get_db)
) -> Organization:
    """
    組織IDで組織を取得
    """
    organization = db.query(Organization).filter(Organization.id == organization_id).first()
    if not organization:
        raise HTTPException(
            status_code=status.HTTP_404_NOT_FOUND,
            detail="組織が見つかりません"
        )
    return organization


async def get_organization_member(
    organization_id: int,
    user_id: int,
    db: Session = Depends(get_db)
) -> OrganizationMember:
    """
    組織のメンバー情報を取得
    """
    member = db.query(OrganizationMember).filter(
        OrganizationMember.organization_id == organization_id,
        OrganizationMember.user_id == user_id
    ).first()
    if not member:
        raise HTTPException(
            status_code=status.HTTP_404_NOT_FOUND,
            detail="組織メンバーが見つかりません"
        )
    return member


async def check_organization_admin_access(
    organization_id: int,
    current_user: User = Depends(get_current_user),
    db: Session = Depends(get_db)
) -> OrganizationMember:
    """
    現在のユーザーが指定された組織の管理者権限を持っているかチェック
    """
    member = await get_organization_member(organization_id, current_user.id, db)
    if member.role not in ['admin', 'owner']:
        raise HTTPException(
            status_code=status.HTTP_403_FORBIDDEN,
            detail="組織の管理者権限が必要です"
        )
    return member


>>>>>>> b1b2e99f
def handle_bridge_line_exceptions(exc: BridgeLineException) -> HTTPException:
    """BridgeLine例外をHTTP例外に変換"""
    if isinstance(exc, ValidationException):
        return HTTPException(
            status_code=status.HTTP_400_BAD_REQUEST,
            detail={"message": exc.message, "error_code": exc.error_code},
        )
    elif isinstance(exc, NotFoundException):
        return HTTPException(
            status_code=status.HTTP_404_NOT_FOUND,
            detail={"message": exc.message, "error_code": exc.error_code},
        )
    elif isinstance(exc, PermissionException):
        return HTTPException(
            status_code=status.HTTP_403_FORBIDDEN,
            detail={"message": exc.message, "error_code": exc.error_code},
        )
    else:
        return HTTPException(
            status_code=status.HTTP_500_INTERNAL_SERVER_ERROR,
            detail={"message": "Internal server error", "error_code": "INTERNAL_ERROR"},
        )<|MERGE_RESOLUTION|>--- conflicted
+++ resolved
@@ -41,16 +41,6 @@
     return VoiceSessionService(db)
 
 
-<<<<<<< HEAD
-async def get_current_superuser(
-    current_user: User = Depends(get_current_user),
-) -> User:
-    """現在のスーパーユーザーを取得"""
-    if not current_user.is_superuser:
-        raise HTTPException(
-            status_code=status.HTTP_403_FORBIDDEN,
-            detail="スーパーユーザーの権限が必要です"
-=======
 async def get_current_admin_user(
     current_user: User = Depends(get_current_user),
     db: Session = Depends(get_db)
@@ -62,13 +52,10 @@
         raise HTTPException(
             status_code=status.HTTP_403_FORBIDDEN,
             detail="管理者権限が必要です"
->>>>>>> b1b2e99f
         )
     return current_user
 
 
-<<<<<<< HEAD
-=======
 async def get_organization_by_id(
     organization_id: int,
     db: Session = Depends(get_db)
@@ -122,7 +109,6 @@
     return member
 
 
->>>>>>> b1b2e99f
 def handle_bridge_line_exceptions(exc: BridgeLineException) -> HTTPException:
     """BridgeLine例外をHTTP例外に変換"""
     if isinstance(exc, ValidationException):
