from fastapi import APIRouter

from app.api.v1 import (
    auth,
    users,
    teams,
    voice_sessions,
    transcriptions,
    analyses,
    chat_rooms,
    team_dynamics,
<<<<<<< HEAD
    admin_billing,
=======
    privacy,
    subscriptions,
    invitations,
    billing,
    audit_logs,
>>>>>>> c064ccc0
)

api_router = APIRouter()

# 認証関連
api_router.include_router(auth.router, prefix="/auth", tags=["認証"])

# ユーザー管理
api_router.include_router(users.router, prefix="/users", tags=["ユーザー"])

# チーム管理
api_router.include_router(teams.router, prefix="/teams", tags=["チーム"])

# 音声セッション
api_router.include_router(
    voice_sessions.router, prefix="/voice-sessions", tags=["音声セッション"]
)

# 文字起こし
api_router.include_router(
    transcriptions.router, prefix="/transcriptions", tags=["文字起こし"]
)

# AI分析
api_router.include_router(
    analyses.router, prefix="/analyses", tags=["AI分析"]
)

# チャットルーム
api_router.include_router(
    chat_rooms.router, prefix="/chat-rooms", tags=["チャットルーム"]
)

# チームダイナミクス
api_router.include_router(
    team_dynamics.router, prefix="/team-dynamics", tags=["チームダイナミクス"]
)

# プライバシー制御
api_router.include_router(
    privacy.router, prefix="/privacy", tags=["プライバシー制御"]
)

# サブスクリプション管理
api_router.include_router(
    subscriptions.router, prefix="/subscriptions", tags=["サブスクリプション"]
)

<<<<<<< HEAD
# 管理者用決済・課金管理
api_router.include_router(admin_billing.router, prefix="/admin", tags=["管理者決済"])

# 参加者管理
=======
# 招待管理
>>>>>>> c064ccc0
api_router.include_router(
    invitations.router, prefix="/invitations", tags=["招待管理"]
)

# 請求管理
api_router.include_router(
    billing.router, prefix="/billing", tags=["請求管理"]
)

# 監査ログ
api_router.include_router(
    audit_logs.router, prefix="/audit-logs", tags=["監査ログ"]
)<|MERGE_RESOLUTION|>--- conflicted
+++ resolved
@@ -9,15 +9,17 @@
     analyses,
     chat_rooms,
     team_dynamics,
-<<<<<<< HEAD
-    admin_billing,
-=======
     privacy,
     subscriptions,
     invitations,
-    billing,
+    webhooks,
+    admin_role,
+    audio_enhancement,
+    participant_management,
+    topic_generation,
+    admin_billing,
     audit_logs,
->>>>>>> c064ccc0
+    billing,  
 )
 
 api_router = APIRouter()
@@ -32,58 +34,40 @@
 api_router.include_router(teams.router, prefix="/teams", tags=["チーム"])
 
 # 音声セッション
-api_router.include_router(
-    voice_sessions.router, prefix="/voice-sessions", tags=["音声セッション"]
-)
+api_router.include_router(voice_sessions.router, prefix="/voice-sessions", tags=["音声セッション"])
 
 # 文字起こし
-api_router.include_router(
-    transcriptions.router, prefix="/transcriptions", tags=["文字起こし"]
-)
+api_router.include_router(transcriptions.router, prefix="/transcriptions", tags=["文字起こし"])
 
 # AI分析
-api_router.include_router(
-    analyses.router, prefix="/analyses", tags=["AI分析"]
-)
+api_router.include_router(analyses.router, prefix="/analyses", tags=["AI分析"])
 
 # チャットルーム
-api_router.include_router(
-    chat_rooms.router, prefix="/chat-rooms", tags=["チャットルーム"]
-)
+api_router.include_router(chat_rooms.router, prefix="/chat-rooms", tags=["チャットルーム"])
 
 # チームダイナミクス
-api_router.include_router(
-    team_dynamics.router, prefix="/team-dynamics", tags=["チームダイナミクス"]
-)
+api_router.include_router(team_dynamics.router, prefix="/team-dynamics", tags=["チームダイナミクス"])
 
 # プライバシー制御
-api_router.include_router(
-    privacy.router, prefix="/privacy", tags=["プライバシー制御"]
-)
+api_router.include_router(privacy.router, prefix="/privacy", tags=["プライバシー制御"])
 
 # サブスクリプション管理
-api_router.include_router(
-    subscriptions.router, prefix="/subscriptions", tags=["サブスクリプション"]
-)
+api_router.include_router(subscriptions.router, prefix="/subscriptions", tags=["サブスクリプション"])
 
-<<<<<<< HEAD
+# 招待管理
+api_router.include_router(invitations.router, prefix="/invitations", tags=["招待管理"])
+
+# Webhooks
+api_router.include_router(webhooks.router, prefix="/webhooks", tags=["Webhooks"])
+
+# 管理者のルート
+api_router.include_router(admin_role.router, prefix="/admin-role", tags=["管理者"])
+
 # 管理者用決済・課金管理
 api_router.include_router(admin_billing.router, prefix="/admin", tags=["管理者決済"])
 
-# 参加者管理
-=======
-# 招待管理
->>>>>>> c064ccc0
-api_router.include_router(
-    invitations.router, prefix="/invitations", tags=["招待管理"]
-)
-
-# 請求管理
-api_router.include_router(
-    billing.router, prefix="/billing", tags=["請求管理"]
-)
+# 請求管理（一般）
+api_router.include_router(billing.router, prefix="/billing", tags=["請求管理"])
 
 # 監査ログ
-api_router.include_router(
-    audit_logs.router, prefix="/audit-logs", tags=["監査ログ"]
-)+api_router.include_router(audit_logs.router, prefix="/audit-logs", tags=["監査ログ"])