from fastapi import APIRouter

from app.api.v1 import (
    auth,
    users,
    teams,
    voice_sessions,
    transcriptions,
    analytics,
    billing,
    subscriptions,
    invitations,
    webhooks,
    chat_rooms,
<<<<<<< HEAD
    websocket,
=======
    admin_role,
>>>>>>> 35b4dcf8
)

api_router = APIRouter()

# 認証関連
api_router.include_router(auth.router, prefix="/auth", tags=["認証"])

# ユーザー管理
api_router.include_router(users.router, prefix="/users", tags=["ユーザー"])

# チーム管理
api_router.include_router(teams.router, prefix="/teams", tags=["チーム"])

# 音声セッション
api_router.include_router(
    voice_sessions.router, prefix="/voice-sessions", tags=["音声セッション"]
)

# チャットルーム
api_router.include_router(
    chat_rooms.router, prefix="/chat-rooms", tags=["チャットルーム"]
)

# 文字起こし
api_router.include_router(
    transcriptions.router, prefix="/transcriptions", tags=["文字起こし"]
)

# AI分析
api_router.include_router(analytics.router, prefix="/analytics", tags=["AI分析"])

# 決済管理
api_router.include_router(billing.router, prefix="/billing", tags=["決済"])

# サブスクリプション
api_router.include_router(
    subscriptions.router, prefix="/subscriptions", tags=["サブスクリプション"]
)

# 招待管理
api_router.include_router(invitations.router, prefix="/invitations", tags=["招待"])

# Webhook
api_router.include_router(webhooks.router, prefix="/webhooks", tags=["Webhook"])

<<<<<<< HEAD
# WebSocket
api_router.include_router(websocket.router, prefix="/ws", tags=["WebSocket"])
=======
# 管理者のルートを登録
api_router.include_router(admin_role.router, prefix="/admin-role", tags=["管理者"])
>>>>>>> 35b4dcf8
<|MERGE_RESOLUTION|>--- conflicted
+++ resolved
@@ -12,11 +12,7 @@
     invitations,
     webhooks,
     chat_rooms,
-<<<<<<< HEAD
-    websocket,
-=======
     admin_role,
->>>>>>> 35b4dcf8
 )
 
 api_router = APIRouter()
@@ -62,10 +58,5 @@
 # Webhook
 api_router.include_router(webhooks.router, prefix="/webhooks", tags=["Webhook"])
 
-<<<<<<< HEAD
-# WebSocket
-api_router.include_router(websocket.router, prefix="/ws", tags=["WebSocket"])
-=======
 # 管理者のルートを登録
-api_router.include_router(admin_role.router, prefix="/admin-role", tags=["管理者"])
->>>>>>> 35b4dcf8
+api_router.include_router(admin_role.router, prefix="/admin-role", tags=["管理者"])