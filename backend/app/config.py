--- conflicted
+++ resolved
@@ -17,17 +17,8 @@
     PORT: int = 8000
 
     # データベース設定
-<<<<<<< HEAD
-    DATABASE_URL: str = (
-        "postgresql+asyncpg://bridge_user:bridge_password@postgres:5432/bridge_line_db"
-    )
-    TEST_DATABASE_URL: Optional[str] = (
-        "postgresql+asyncpg://bridge_user:bridge_password@postgres:5432/bridge_line_test_db"
-    )
-=======
     DATABASE_URL: str = "postgresql+asyncpg://bridge_user:bridge_password@postgres/bridge_line_db"
     TEST_DATABASE_URL: Optional[str] = "postgresql+asyncpg://bridge_user:bridge_password@postgres/bridge_line_test_db"
->>>>>>> 35b4dcf8
 
     # セキュリティ設定
     SECRET_KEY: str = "your-secret-key-here"
