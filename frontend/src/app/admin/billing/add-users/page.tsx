--- conflicted
+++ resolved
@@ -16,16 +16,11 @@
   role: string
 }
 
-<<<<<<< HEAD
-function AdminUserList() {
-  const [searchTerm, setSearchTerm] = useState("")
-=======
 export default function AddUsersPage() {
   const [newUsers, setNewUsers] = useState<UserInput[]>([
     { email: "", name: "", department: "", role: "member" }
   ])
   const [currentUserCount, setCurrentUserCount] = useState(15) // 現在のユーザー数（APIから取得予定）
->>>>>>> 2f8a3839
 
   const addUser = () => {
     setNewUsers([...newUsers, { email: "", name: "", department: "", role: "member" }])
