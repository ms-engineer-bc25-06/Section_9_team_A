<<<<<<< HEAD
// REVIEW: 決済成功ページ仮実装（るい）
"use client"

import { CheckCircle } from "lucide-react"
import { Button } from "@/components/ui/Button"
import Link from "next/link"

export default function BillingSuccessPage() {
  return (
    <div className="min-h-screen bg-gray-50 flex items-center justify-center">
      <div className="max-w-md w-full bg-white rounded-lg shadow-lg p-8 text-center">
        <div className="mb-6">
          <CheckCircle className="h-16 w-16 text-green-500 mx-auto" />
        </div>
        
        <h1 className="text-2xl font-bold text-gray-900 mb-4">
          お支払い完了
        </h1>
        
        <p className="text-gray-600 mb-8">
          サブスクリプションの登録が完了しました。
          ご利用いただき、ありがとうございます。
        </p>
        
        <div className="space-y-3">
          <Link href="/dashboard" className="block">
            <Button className="w-full">
              ダッシュボードへ
            </Button>
          </Link>
          
          <Link href="/billing" className="block">
            <Button variant="outline" className="w-full">
              請求詳細を確認
            </Button>
          </Link>
        </div>
      </div>
    </div>
  )
=======
// 課金成功後の確認ページ
'use client';

import React, { useEffect, useState } from 'react';
import { useRouter, useSearchParams } from 'next/navigation';
import Link from 'next/link';

interface PaymentResult {
  payment_intent_id: string;
  amount: number;
  organization_name: string;
  member_count: number;
  payment_date: string;
  receipt_url?: string;
}

export default function BillingSuccessPage() {
  const [paymentResult, setPaymentResult] = useState<PaymentResult | null>(null);
  const [loading, setLoading] = useState(true);
  const [error, setError] = useState('');
  const router = useRouter();
  const searchParams = useSearchParams();

  useEffect(() => {
    const paymentIntentId = searchParams.get('payment_intent');
    const paymentIntentClientSecret = searchParams.get('payment_intent_client_secret');

    if (paymentIntentId) {
      verifyPayment(paymentIntentId);
    } else {
      setError('決済情報が見つかりません');
      setLoading(false);
    }
  }, [searchParams]);

  const verifyPayment = async (paymentIntentId: string) => {
    try {
      const response = await fetch(`/api/billing/verify-payment/${paymentIntentId}`, {
        headers: {
          'Authorization': `Bearer ${localStorage.getItem('token')}`,
        },
      });

      if (!response.ok) {
        throw new Error('決済確認に失敗しました');
      }

      const data = await response.json();
      setPaymentResult(data);
    } catch (err) {
      setError(err instanceof Error ? err.message : '決済確認でエラーが発生しました');
    } finally {
      setLoading(false);
    }
  };

  const handleDownloadReceipt = () => {
    if (paymentResult?.receipt_url) {
      window.open(paymentResult.receipt_url, '_blank');
    }
  };

  if (loading) {
    return (
      <div className="min-h-screen bg-gray-50 flex items-center justify-center">
        <div className="text-center">
          <div className="animate-spin rounded-full h-12 w-12 border-b-2 border-green-600 mx-auto mb-4"></div>
          <p className="text-gray-600">決済結果を確認中...</p>
        </div>
      </div>
    );
  }

  if (error) {
    return (
      <div className="min-h-screen bg-gray-50 flex items-center justify-center">
        <div className="max-w-md mx-auto bg-white rounded-lg shadow-lg p-6 text-center">
          <div className="text-red-600 mb-4">
            <svg className="w-12 h-12 mx-auto" fill="none" stroke="currentColor" viewBox="0 0 24 24">
              <path strokeLinecap="round" strokeLinejoin="round" strokeWidth="2" d="M12 9v2m0 4h.01m-6.938 4h13.856c1.54 0 2.502-1.667 1.732-2.5L13.732 4c-.77-.833-1.964-.833-2.732 0L3.732 16.5c-.77.833.192 2.5 1.732 2.5z" />
            </svg>
          </div>
          <h2 className="text-xl font-bold text-gray-900 mb-2">エラーが発生しました</h2>
          <p className="text-gray-600 mb-4">{error}</p>
          <Link
            href="/billing"
            className="inline-block bg-blue-600 hover:bg-blue-700 text-white px-4 py-2 rounded-lg"
          >
            決済ページに戻る
          </Link>
        </div>
      </div>
    );
  }

  return (
    <div className="min-h-screen bg-gray-50 py-12">
      <div className="max-w-2xl mx-auto px-4">
        {/* 成功メッセージ */}
        <div className="bg-white rounded-lg shadow-lg p-8 text-center mb-8">
          <div className="text-green-600 mb-6">
            <svg className="w-16 h-16 mx-auto" fill="none" stroke="currentColor" viewBox="0 0 24 24">
              <path strokeLinecap="round" strokeLinejoin="round" strokeWidth="2" d="M9 12l2 2 4-4m6 2a9 9 0 11-18 0 9 9 0 0118 0z" />
            </svg>
          </div>
          
          <h1 className="text-3xl font-bold text-gray-900 mb-2">
            決済が完了しました！
          </h1>
          
          <p className="text-gray-600 mb-6">
            ご利用ありがとうございます。決済が正常に処理されました。
          </p>

          {/* 決済詳細 */}
          {paymentResult && (
            <div className="bg-gray-50 rounded-lg p-6 text-left">
              <h2 className="text-lg font-semibold mb-4 text-center">決済詳細</h2>
              
              <div className="space-y-3">
                <div className="flex justify-between">
                  <span className="text-gray-600">組織名</span>
                  <span className="font-medium">{paymentResult.organization_name}</span>
                </div>
                
                <div className="flex justify-between">
                  <span className="text-gray-600">メンバー数</span>
                  <span className="font-medium">{paymentResult.member_count}人</span>
                </div>
                
                <div className="flex justify-between">
                  <span className="text-gray-600">決済金額</span>
                  <span className="font-medium text-green-600">
                    ¥{paymentResult.amount.toLocaleString()}
                  </span>
                </div>
                
                <div className="flex justify-between">
                  <span className="text-gray-600">決済日時</span>
                  <span className="font-medium">
                    {new Date(paymentResult.payment_date).toLocaleString('ja-JP')}
                  </span>
                </div>
                
                <div className="flex justify-between">
                  <span className="text-gray-600">決済ID</span>
                  <span className="font-mono text-sm text-gray-500">
                    {paymentResult.payment_intent_id}
                  </span>
                </div>
              </div>
            </div>
          )}
        </div>

        {/* アクションボタン */}
        <div className="space-y-4">
          <div className="grid grid-cols-1 md:grid-cols-2 gap-4">
            {paymentResult?.receipt_url && (
              <button
                onClick={handleDownloadReceipt}
                className="flex items-center justify-center px-6 py-3 bg-gray-600 hover:bg-gray-700 text-white rounded-lg transition-colors"
              >
                <svg className="w-5 h-5 mr-2" fill="none" stroke="currentColor" viewBox="0 0 24 24">
                  <path strokeLinecap="round" strokeLinejoin="round" strokeWidth="2" d="M12 10v6m0 0l-3-3m3 3l3-3m2 8H7a2 2 0 01-2-2V5a2 2 0 012-2h5.586a1 1 0 01.707.293l5.414 5.414a1 1 0 01.293.707V19a2 2 0 01-2 2z" />
                </svg>
                領収書をダウンロード
              </button>
            )}
            
            <Link
              href="/billing/subscription"
              className="flex items-center justify-center px-6 py-3 bg-blue-600 hover:bg-blue-700 text-white rounded-lg transition-colors"
            >
              <svg className="w-5 h-5 mr-2" fill="none" stroke="currentColor" viewBox="0 0 24 24">
                <path strokeLinecap="round" strokeLinejoin="round" strokeWidth="2" d="M9 5H7a2 2 0 00-2 2v10a2 2 0 002 2h8a2 2 0 002-2V7a2 2 0 00-2-2h-2M9 5a2 2 0 002 2h2a2 2 0 002-2M9 5a2 2 0 012-2h2a2 2 0 012 2" />
              </svg>
              サブスクリプション管理
            </Link>
          </div>
          
          <div className="text-center">
            <Link
              href="/dashboard"
              className="inline-flex items-center px-8 py-3 bg-green-600 hover:bg-green-700 text-white rounded-lg transition-colors text-lg font-medium"
            >
              <svg className="w-5 h-5 mr-2" fill="none" stroke="currentColor" viewBox="0 0 24 24">
                <path strokeLinecap="round" strokeLinejoin="round" strokeWidth="2" d="M3 7v10a2 2 0 002 2h14a2 2 0 002-2V9a2 2 0 00-2-2H5a2 2 0 00-2-2z" />
                <path strokeLinecap="round" strokeLinejoin="round" strokeWidth="2" d="M8 5a2 2 0 012-2h4a2 2 0 012 2v1H8V5z" />
              </svg>
              ダッシュボードに戻る
            </Link>
          </div>
        </div>

        {/* 注意事項 */}
        <div className="mt-8 bg-blue-50 border border-blue-200 rounded-lg p-4">
          <div className="flex">
            <div className="flex-shrink-0">
              <svg className="h-5 w-5 text-blue-400" fill="currentColor" viewBox="0 0 20 20">
                <path fillRule="evenodd" d="M18 10a8 8 0 11-16 0 8 8 0 0116 0zm-7-4a1 1 0 11-2 0 1 1 0 012 0zM9 9a1 1 0 000 2v3a1 1 0 001 1h1a1 1 0 100-2v-3a1 1 0 00-1-1H9z" clipRule="evenodd" />
              </svg>
            </div>
            <div className="ml-3">
              <h3 className="text-sm font-medium text-blue-800">
                お知らせ
              </h3>
              <div className="mt-2 text-sm text-blue-700">
                <ul className="pl-5 space-y-1">
                  <li>• 決済完了の確認メールを送信いたします</li>
                  <li>• 領収書は決済から24時間以内に利用可能になります</li>
                  <li>• ご不明な点がございましたらサポートまでお問い合わせください</li>
                </ul>
              </div>
            </div>
          </div>
        </div>
      </div>
    </div>
  );
>>>>>>> 2f8a3839
}<|MERGE_RESOLUTION|>--- conflicted
+++ resolved
@@ -1,45 +1,3 @@
-<<<<<<< HEAD
-// REVIEW: 決済成功ページ仮実装（るい）
-"use client"
-
-import { CheckCircle } from "lucide-react"
-import { Button } from "@/components/ui/Button"
-import Link from "next/link"
-
-export default function BillingSuccessPage() {
-  return (
-    <div className="min-h-screen bg-gray-50 flex items-center justify-center">
-      <div className="max-w-md w-full bg-white rounded-lg shadow-lg p-8 text-center">
-        <div className="mb-6">
-          <CheckCircle className="h-16 w-16 text-green-500 mx-auto" />
-        </div>
-        
-        <h1 className="text-2xl font-bold text-gray-900 mb-4">
-          お支払い完了
-        </h1>
-        
-        <p className="text-gray-600 mb-8">
-          サブスクリプションの登録が完了しました。
-          ご利用いただき、ありがとうございます。
-        </p>
-        
-        <div className="space-y-3">
-          <Link href="/dashboard" className="block">
-            <Button className="w-full">
-              ダッシュボードへ
-            </Button>
-          </Link>
-          
-          <Link href="/billing" className="block">
-            <Button variant="outline" className="w-full">
-              請求詳細を確認
-            </Button>
-          </Link>
-        </div>
-      </div>
-    </div>
-  )
-=======
 // 課金成功後の確認ページ
 'use client';
 
@@ -260,5 +218,4 @@
       </div>
     </div>
   );
->>>>>>> 2f8a3839
 }