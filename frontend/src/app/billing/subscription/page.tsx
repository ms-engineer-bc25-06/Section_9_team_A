--- conflicted
+++ resolved
@@ -1,86 +1,3 @@
-<<<<<<< HEAD
-// REVIEW: サブスクリプション管理ページ仮実装（るい）
-"use client"
-
-import { useState } from "react"
-import { Button } from "@/components/ui/Button"
-import { Card, CardContent, CardHeader, CardTitle } from "@/components/ui/Card"
-import { Badge } from "@/components/ui/Badge"
-import { Check, X, AlertCircle } from "lucide-react"
-
-export default function SubscriptionPage() {
-  const [currentPlan] = useState({
-    name: "Pro Plan",
-    status: "active",
-    nextBilling: "2024-02-01",
-    price: "¥2,980",
-    features: [
-      "AI分析（月100回）",
-      "チーム動態分析",
-      "音声チャット（無制限）",
-      "比較分析レポート",
-      "優先サポート"
-    ]
-  })
-
-  return (
-    <div className="container mx-auto px-4 py-8">
-      <h1 className="text-3xl font-bold mb-8">サブスクリプション管理</h1>
-      
-      <div className="grid gap-8">
-        <Card>
-          <CardHeader>
-            <CardTitle className="flex items-center justify-between">
-              現在のプラン
-              <Badge variant={currentPlan.status === "active" ? "default" : "secondary"}>
-                {currentPlan.status === "active" ? "アクティブ" : "非アクティブ"}
-              </Badge>
-            </CardTitle>
-          </CardHeader>
-          <CardContent>
-            <div className="space-y-4">
-              <div>
-                <h3 className="text-xl font-semibold">{currentPlan.name}</h3>
-                <p className="text-2xl font-bold text-blue-600">{currentPlan.price}/月</p>
-              </div>
-              
-              <div>
-                <p className="text-sm text-gray-600">
-                  次回請求日: {currentPlan.nextBilling}
-                </p>
-              </div>
-              
-              <div>
-                <h4 className="font-medium mb-2">含まれる機能:</h4>
-                <ul className="space-y-2">
-                  {currentPlan.features.map((feature, index) => (
-                    <li key={index} className="flex items-center space-x-2">
-                      <Check className="h-4 w-4 text-green-500" />
-                      <span>{feature}</span>
-                    </li>
-                  ))}
-                </ul>
-              </div>
-            </div>
-          </CardContent>
-        </Card>
-        
-        <Card>
-          <CardHeader>
-            <CardTitle>プラン変更</CardTitle>
-          </CardHeader>
-          <CardContent>
-            <div className="space-y-4">
-              <p className="text-gray-600">
-                プランの変更やキャンセルについては、サポートチームまでお問い合わせください。
-              </p>
-              <Button variant="outline">
-                サポートに連絡
-              </Button>
-            </div>
-          </CardContent>
-        </Card>
-=======
 // 決済処理とStripe連携
 "use client"
 
@@ -300,7 +217,6 @@
           </div>
           SSL暗号化により安全に保護されています
         </div>
->>>>>>> 2f8a3839
       </div>
     </div>
   )
