--- conflicted
+++ resolved
@@ -1,36 +1,3 @@
-<<<<<<< HEAD
-// REVIEW: 請求・サブスクリプション管理ページ仮実装（るい）
-"use client"
-
-import { BillingHistory } from "@/components/billing/BillingHistory"
-import { PaymentMethod } from "@/components/billing/PaymentMethod"
-import { PricingCard } from "@/components/billing/PricingCard"
-
-export default function BillingPage() {
-  return (
-    <div className="container mx-auto px-4 py-8">
-      <h1 className="text-3xl font-bold mb-8">請求・サブスクリプション管理</h1>
-      
-      <div className="grid gap-8">
-        <section>
-          <h2 className="text-2xl font-semibold mb-4">料金プラン</h2>
-          <PricingCard />
-        </section>
-        
-        <section>
-          <h2 className="text-2xl font-semibold mb-4">支払い方法</h2>
-          <PaymentMethod />
-        </section>
-        
-        <section>
-          <h2 className="text-2xl font-semibold mb-4">請求履歴</h2>
-          <BillingHistory />
-        </section>
-      </div>
-    </div>
-  )
-}
-=======
 // メイン決済ページ(決済は管理者のみのため、コメントアウト)
 // 'use client';
 
@@ -347,5 +314,4 @@
 //       </div>
 //     </div>
 //   );
-// }
->>>>>>> 2f8a3839
+// }