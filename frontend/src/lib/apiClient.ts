"use client";

// APIクライアントの設定
const API_BASE_URL = process.env.NEXT_PUBLIC_API_BASE_URL || 'http://localhost:8000';

// JWTトークンを取得する関数
function getJWTToken(): string | null {
  if (typeof window !== 'undefined') {
    return localStorage.getItem('jwt_token');
  }
  return null;
}

// 認証ヘッダー付きのfetch関数
export async function fetchWithAuth(
  url: string, 
  options: RequestInit = {}
): Promise<Response> {
  const token = getJWTToken();
  
  const headers: HeadersInit = {
    'Content-Type': 'application/json',
    ...options.headers,
  };

  if (token) {
    headers['Authorization'] = `Bearer ${token}`;
  }

<<<<<<< HEAD
  const response = await fetch(`${API_BASE_URL}${url}`, {
=======
// 認証付きfetch関数
export async function fetchWithAuth(endpoint: string, options: RequestInit = {}) {
  const token = await getAuthToken();
  const baseUrl = process.env.NEXT_PUBLIC_API_BASE_URL;
  
  return fetch(`${baseUrl}${endpoint}`, {
>>>>>>> 7c63ea1c
    ...options,
    headers,
  });

  // 401エラーの場合、トークンを削除
  if (response.status === 401) {
    if (typeof window !== 'undefined') {
      localStorage.removeItem('jwt_token');
    }
  }

  return response;
}

// 基本的なAPI関数
export const apiClient = {
  get: (url: string, options?: RequestInit) => 
    fetchWithAuth(url, { ...options, method: 'GET' }),
  
  post: (url: string, data?: any, options?: RequestInit) => 
    fetchWithAuth(url, { 
      ...options, 
      method: 'POST', 
      body: data ? JSON.stringify(data) : undefined 
    }),
  
  put: (url: string, data?: any, options?: RequestInit) => 
    fetchWithAuth(url, { 
      ...options, 
      method: 'PUT', 
      body: data ? JSON.stringify(data) : undefined 
    }),
  
  delete: (url: string, options?: RequestInit) => 
    fetchWithAuth(url, { ...options, method: 'DELETE' }),
  
  patch: (url: string, data?: any, options?: RequestInit) => 
    fetchWithAuth(url, { 
      ...options, 
      method: 'PATCH', 
      body: data ? JSON.stringify(data) : undefined 
    }),
};

export default apiClient;<|MERGE_RESOLUTION|>--- conflicted
+++ resolved
@@ -1,9 +1,32 @@
 "use client";
+
+import { getAuth } from "firebase/auth";
+import { AuthHeaders, ApiResponse, ApiError } from "../types";
 
 // APIクライアントの設定
 const API_BASE_URL = process.env.NEXT_PUBLIC_API_BASE_URL || 'http://localhost:8000';
+const API_PREFIX = "/api/v1";
 
-// JWTトークンを取得する関数
+// URLビルダー関数
+function buildUrl(path: string): string {
+  const p = path.startsWith("/") ? path : `/${path}`;
+  return `${API_BASE_URL}${API_PREFIX}${p}`;
+}
+
+// Firebase トークン取得関数
+export async function getAuthToken(): Promise<string | null> {
+  try {
+    const auth = getAuth();
+    const user = auth.currentUser;
+    if (!user) return null;
+    return await user.getIdToken();
+  } catch (error) {
+    console.error("Firebaseトークン取得エラー:", error);
+    return null;
+  }
+}
+
+// JWTトークンを取得する関数（フォールバック用）
 function getJWTToken(): string | null {
   if (typeof window !== 'undefined') {
     return localStorage.getItem('jwt_token');
@@ -11,37 +34,40 @@
   return null;
 }
 
-// 認証ヘッダー付きのfetch関数
+// 認証トークンを取得する関数（優先順位付き）
+async function getToken(): Promise<string | null> {
+  // まずFirebaseトークンを試行
+  const firebaseToken = await getAuthToken();
+  if (firebaseToken) return firebaseToken;
+  
+  // フォールバックとしてJWTトークンを試行
+  return getJWTToken();
+}
+
+// 認証付きfetch関数
 export async function fetchWithAuth(
-  url: string, 
+  endpoint: string, 
   options: RequestInit = {}
 ): Promise<Response> {
-  const token = getJWTToken();
+  const token = await getToken();
   
-  const headers: HeadersInit = {
+  const headers: AuthHeaders = {
     'Content-Type': 'application/json',
     ...options.headers,
   };
 
   if (token) {
-    headers['Authorization'] = `Bearer ${token}`;
+    headers.Authorization = `Bearer ${token}`;
   }
 
-<<<<<<< HEAD
-  const response = await fetch(`${API_BASE_URL}${url}`, {
-=======
-// 認証付きfetch関数
-export async function fetchWithAuth(endpoint: string, options: RequestInit = {}) {
-  const token = await getAuthToken();
-  const baseUrl = process.env.NEXT_PUBLIC_API_BASE_URL;
+  const url = endpoint.startsWith('http') ? endpoint : buildUrl(endpoint);
   
-  return fetch(`${baseUrl}${endpoint}`, {
->>>>>>> 7c63ea1c
+  const response = await fetch(url, {
     ...options,
     headers,
   });
 
-  // 401エラーの場合、トークンを削除
+  // 401エラーの場合、JWTトークンを削除（Firebaseトークンは自動更新される）
   if (response.status === 401) {
     if (typeof window !== 'undefined') {
       localStorage.removeItem('jwt_token');
@@ -51,34 +77,58 @@
   return response;
 }
 
+// レスポンス処理ヘルパー関数
+async function handleResponse<T>(res: Response, label: string): Promise<T> {
+  if (!res.ok) {
+    const text = await res.text().catch(() => "");
+    throw new Error(`${label} failed: ${res.status} ${text}`);
+  }
+  
+  try {
+    return await res.json();
+  } catch {
+    return res.text() as T;
+  }
+}
+
 // 基本的なAPI関数
 export const apiClient = {
-  get: (url: string, options?: RequestInit) => 
-    fetchWithAuth(url, { ...options, method: 'GET' }),
+  get: async <T = any>(url: string, options?: RequestInit): Promise<T> => {
+    const response = await fetchWithAuth(url, { ...options, method: 'GET' });
+    return handleResponse<T>(response, `GET ${url}`);
+  },
   
-  post: (url: string, data?: any, options?: RequestInit) => 
-    fetchWithAuth(url, { 
+  post: async <T = any>(url: string, data?: any, options?: RequestInit): Promise<T> => {
+    const response = await fetchWithAuth(url, { 
       ...options, 
       method: 'POST', 
       body: data ? JSON.stringify(data) : undefined 
-    }),
+    });
+    return handleResponse<T>(response, `POST ${url}`);
+  },
   
-  put: (url: string, data?: any, options?: RequestInit) => 
-    fetchWithAuth(url, { 
+  put: async <T = any>(url: string, data?: any, options?: RequestInit): Promise<T> => {
+    const response = await fetchWithAuth(url, { 
       ...options, 
       method: 'PUT', 
       body: data ? JSON.stringify(data) : undefined 
-    }),
+    });
+    return handleResponse<T>(response, `PUT ${url}`);
+  },
   
-  delete: (url: string, options?: RequestInit) => 
-    fetchWithAuth(url, { ...options, method: 'DELETE' }),
+  delete: async <T = any>(url: string, options?: RequestInit): Promise<T> => {
+    const response = await fetchWithAuth(url, { ...options, method: 'DELETE' });
+    return handleResponse<T>(response, `DELETE ${url}`);
+  },
   
-  patch: (url: string, data?: any, options?: RequestInit) => 
-    fetchWithAuth(url, { 
+  patch: async <T = any>(url: string, data?: any, options?: RequestInit): Promise<T> => {
+    const response = await fetchWithAuth(url, { 
       ...options, 
       method: 'PATCH', 
       body: data ? JSON.stringify(data) : undefined 
-    }),
+    });
+    return handleResponse<T>(response, `PATCH ${url}`);
+  },
 };
 
 export default apiClient;