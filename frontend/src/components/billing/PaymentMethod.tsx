<<<<<<< HEAD
// REVIEW: 支払い方法登録・変更フォーム仮実装 （るい）
"use client"

import { useState } from "react"
import { Card, CardContent, CardHeader, CardTitle } from "@/components/ui/Card"
import { Button } from "@/components/ui/Button"
import { Input } from "@/components/ui/Input"
import { Label } from "@/components/ui/Label"
import { Badge } from "@/components/ui/Badge"
import { CreditCard, Plus, Edit, Trash2, Check } from "lucide-react"

interface PaymentMethod {
  id: string
  type: "card" | "bank"
  last4: string
  brand: string
  expiryMonth: number
  expiryYear: number
  isDefault: boolean
}

export function PaymentMethod() {
  const [paymentMethods] = useState<PaymentMethod[]>([
    {
      id: "1",
      type: "card",
      last4: "4242",
      brand: "Visa",
      expiryMonth: 12,
      expiryYear: 2025,
      isDefault: true
    }
  ])

  const [showAddForm, setShowAddForm] = useState(false)

  const getCardIcon = (brand: string) => {
    switch (brand.toLowerCase()) {
      case "visa":
        return "💳"
      case "mastercard":
        return "💳"
      case "amex":
        return "💳"
      default:
        return "💳"
    }
  }

  return (
    <Card>
      <CardHeader>
        <CardTitle className="flex items-center justify-between">
          <span className="flex items-center space-x-2">
            <CreditCard className="h-5 w-5" />
            支払い方法
          </span>
          <Button
            variant="outline"
            size="sm"
            onClick={() => setShowAddForm(!showAddForm)}
          >
            <Plus className="h-4 w-4 mr-1" />
            追加
          </Button>
        </CardTitle>
      </CardHeader>
      <CardContent>
        <div className="space-y-4">
          {/* 既存の支払い方法 */}
          {paymentMethods.map((method) => (
            <div
              key={method.id}
              className="flex items-center justify-between p-4 border border-gray-200 rounded-lg"
            >
              <div className="flex items-center space-x-3">
                <div className="text-2xl">{getCardIcon(method.brand)}</div>
                <div>
                  <div className="flex items-center space-x-2">
                    <span className="font-medium">
                      {method.brand} •••• {method.last4}
                    </span>
                    {method.isDefault && (
                      <Badge variant="default">デフォルト</Badge>
                    )}
                  </div>
                  <p className="text-sm text-gray-600">
                    有効期限: {method.expiryMonth}/{method.expiryYear}
                  </p>
                </div>
              </div>
              
              <div className="flex items-center space-x-2">
                <Button variant="outline" size="sm">
                  <Edit className="h-4 w-4 mr-1" />
                  編集
                </Button>
                <Button variant="outline" size="sm" className="text-red-600 hover:text-red-700">
                  <Trash2 className="h-4 w-4 mr-1" />
                  削除
                </Button>
              </div>
            </div>
          ))}

          {/* 新規追加フォーム */}
          {showAddForm && (
            <div className="p-4 border border-gray-200 rounded-lg bg-gray-50">
              <h4 className="font-medium mb-4">新しい支払い方法を追加</h4>
              <div className="space-y-4">
                <div>
                  <Label htmlFor="cardNumber">カード番号</Label>
                  <Input
                    id="cardNumber"
                    placeholder="1234 5678 9012 3456"
                    className="mt-1"
                  />
                </div>
                
                <div className="grid grid-cols-2 gap-4">
                  <div>
                    <Label htmlFor="expiryMonth">有効期限（月）</Label>
                    <Input
                      id="expiryMonth"
                      placeholder="12"
                      className="mt-1"
                    />
                  </div>
                  <div>
                    <Label htmlFor="expiryYear">有効期限（年）</Label>
                    <Input
                      id="expiryYear"
                      placeholder="2025"
                      className="mt-1"
                    />
                  </div>
                </div>
                
                <div>
                  <Label htmlFor="cvv">CVV</Label>
                  <Input
                    id="cvv"
                    placeholder="123"
                    className="mt-1"
                  />
                </div>
                
                <div className="flex justify-end space-x-2">
                  <Button
                    variant="outline"
                    onClick={() => setShowAddForm(false)}
                  >
                    キャンセル
                  </Button>
                  <Button>
                    <Check className="h-4 w-4 mr-1" />
                    追加
                  </Button>
                </div>
              </div>
            </div>
          )}

          {paymentMethods.length === 0 && !showAddForm && (
            <div className="text-center py-8">
              <p className="text-gray-500">登録された支払い方法がありません</p>
            </div>
          )}
        </div>
      </CardContent>
    </Card>
  )
=======
// 支払方法管理
'use client';

import React, { useState, useEffect } from 'react';

interface PaymentMethodData {
  id: string;
  type: 'card';
  card: {
    brand: string;
    last4: string;
    exp_month: number;
    exp_year: number;
  };
  is_default: boolean;
  created_at: string;
}

interface PaymentMethodProps {
  organizationId: number;
  onPaymentMethodChange?: () => void;
}

export default function PaymentMethod({ organizationId, onPaymentMethodChange }: PaymentMethodProps) {
  const [paymentMethods, setPaymentMethods] = useState<PaymentMethodData[]>([]);
  const [loading, setLoading] = useState(true);
  const [error, setError] = useState('');
  const [showAddForm, setShowAddForm] = useState(false);

  useEffect(() => {
    fetchPaymentMethods();
  }, [organizationId]);

  const fetchPaymentMethods = async () => {
    try {
      setLoading(true);
      const response = await fetch(`/api/admin/billing/payment-methods/${organizationId}`, {
        headers: {
          'Authorization': `Bearer ${localStorage.getItem('token')}`,
        },
      });

      if (!response.ok) {
        throw new Error('支払い方法の取得に失敗しました');
      }

      const data = await response.json();
      setPaymentMethods(data.payment_methods || []);
    } catch (err) {
      setError(err instanceof Error ? err.message : '不明なエラーが発生しました');
    } finally {
      setLoading(false);
    }
  };

  const handleSetDefault = async (paymentMethodId: string) => {
    try {
      const response = await fetch(`/api/admin/billing/payment-methods/${organizationId}/set-default`, {
        method: 'POST',
        headers: {
          'Content-Type': 'application/json',
          'Authorization': `Bearer ${localStorage.getItem('token')}`,
        },
        body: JSON.stringify({
          payment_method_id: paymentMethodId
        }),
      });

      if (!response.ok) {
        throw new Error('デフォルト支払い方法の設定に失敗しました');
      }

      await fetchPaymentMethods();
      onPaymentMethodChange?.();
    } catch (err) {
      setError(err instanceof Error ? err.message : '不明なエラーが発生しました');
    }
  };

  const handleDelete = async (paymentMethodId: string) => {
    if (!confirm('この支払い方法を削除しますか？')) {
      return;
    }

    try {
      const response = await fetch(`/api/admin/billing/payment-methods/${organizationId}/${paymentMethodId}`, {
        method: 'DELETE',
        headers: {
          'Authorization': `Bearer ${localStorage.getItem('token')}`,
        },
      });

      if (!response.ok) {
        throw new Error('支払い方法の削除に失敗しました');
      }

      await fetchPaymentMethods();
      onPaymentMethodChange?.();
    } catch (err) {
      setError(err instanceof Error ? err.message : '不明なエラーが発生しました');
    }
  };

  const getCardBrandIcon = (brand: string) => {
    const brandIcons: { [key: string]: string } = {
      visa: '💳',
      mastercard: '💳',
      amex: '💳',
      jcb: '💳',
      diners: '💳',
      discover: '💳',
      unknown: '💳'
    };
    return brandIcons[brand.toLowerCase()] || brandIcons.unknown;
  };

  const formatCardBrand = (brand: string) => {
    const brandNames: { [key: string]: string } = {
      visa: 'Visa',
      mastercard: 'Mastercard',
      amex: 'American Express',
      jcb: 'JCB',
      diners: 'Diners Club',
      discover: 'Discover',
      unknown: 'Unknown'
    };
    return brandNames[brand.toLowerCase()] || brand.toUpperCase();
  };

  if (loading) {
    return (
      <div className="bg-white rounded-lg shadow-lg p-6">
        <h3 className="text-lg font-semibold text-gray-900 mb-4">支払い方法</h3>
        <div className="flex items-center justify-center py-8">
          <div className="animate-spin rounded-full h-8 w-8 border-b-2 border-blue-600"></div>
          <span className="ml-2 text-gray-600">読み込み中...</span>
        </div>
      </div>
    );
  }

  return (
    <div className="bg-white rounded-lg shadow-lg border border-gray-200">
      <div className="p-6 border-b border-gray-200">
        <div className="flex justify-between items-center">
          <h3 className="text-lg font-semibold text-gray-900">支払い方法</h3>
          <button
            onClick={() => setShowAddForm(true)}
            className="bg-blue-600 hover:bg-blue-700 text-white px-4 py-2 rounded-lg text-sm font-medium"
          >
            <svg className="w-4 h-4 inline mr-1" fill="none" stroke="currentColor" viewBox="0 0 24 24">
              <path strokeLinecap="round" strokeLinejoin="round" strokeWidth="2" d="M12 6v6m0 0v6m0-6h6m-6 0H6" />
            </svg>
            カードを追加
          </button>
        </div>
      </div>

      {error && (
        <div className="mx-6 mt-4 bg-red-50 border border-red-200 rounded-lg p-4">
          <p className="text-red-700">{error}</p>
          <button
            onClick={() => setError('')}
            className="mt-2 text-red-600 hover:text-red-800 text-sm"
          >
            閉じる
          </button>
        </div>
      )}

      <div className="p-6">
        {paymentMethods.length === 0 ? (
          <div className="text-center py-8">
            <svg className="w-12 h-12 text-gray-400 mx-auto mb-4" fill="none" stroke="currentColor" viewBox="0 0 24 24">
              <path strokeLinecap="round" strokeLinejoin="round" strokeWidth="2" d="M3 10h18M7 15h1m4 0h1m-7 4h12a3 3 0 003-3V8a3 3 0 00-3-3H6a3 3 0 00-3 3v8a3 3 0 003 3z" />
            </svg>
            <p className="text-gray-600 mb-2">登録された支払い方法がありません</p>
            <p className="text-sm text-gray-500 mb-4">クレジットカードを登録して決済を行ってください</p>
            <button
              onClick={() => setShowAddForm(true)}
              className="bg-blue-600 hover:bg-blue-700 text-white px-6 py-2 rounded-lg"
            >
              最初のカードを追加
            </button>
          </div>
        ) : (
          <div className="space-y-4">
            {paymentMethods.map((method) => (
              <div key={method.id} className="border border-gray-200 rounded-lg p-4">
                <div className="flex items-center justify-between">
                  <div className="flex items-center">
                    <span className="text-2xl mr-3">
                      {getCardBrandIcon(method.card.brand)}
                    </span>
                    <div>
                      <div className="font-medium text-gray-900">
                        {formatCardBrand(method.card.brand)} •••• {method.card.last4}
                      </div>
                      <div className="text-sm text-gray-600">
                        有効期限: {method.card.exp_month.toString().padStart(2, '0')}/{method.card.exp_year}
                      </div>
                      {method.is_default && (
                        <span className="inline-flex items-center px-2 py-1 rounded-full text-xs font-medium bg-green-100 text-green-800 mt-1">
                          デフォルト
                        </span>
                      )}
                    </div>
                  </div>
                  
                  <div className="flex items-center space-x-2">
                    {!method.is_default && (
                      <button
                        onClick={() => handleSetDefault(method.id)}
                        className="text-blue-600 hover:text-blue-800 text-sm"
                      >
                        デフォルトに設定
                      </button>
                    )}
                    <button
                      onClick={() => handleDelete(method.id)}
                      className="text-red-600 hover:text-red-800 p-1"
                      title="削除"
                    >
                      <svg className="w-4 h-4" fill="none" stroke="currentColor" viewBox="0 0 24 24">
                        <path strokeLinecap="round" strokeLinejoin="round" strokeWidth="2" d="M19 7l-.867 12.142A2 2 0 0116.138 21H7.862a2 2 0 01-1.995-1.858L5 7m5 4v6m4-6v6m1-10V4a1 1 0 00-1-1h-4a1 1 0 00-1 1v3M4 7h16" />
                      </svg>
                    </button>
                  </div>
                </div>
              </div>
            ))}
          </div>
        )}

        {/* カード追加フォーム */}
        {showAddForm && (
          <div className="fixed inset-0 bg-black bg-opacity-50 flex items-center justify-center z-50 p-4">
            <div className="bg-white rounded-lg max-w-md w-full p-6">
              <div className="flex justify-between items-center mb-4">
                <h4 className="text-lg font-semibold">新しいカードを追加</h4>
                <button
                  onClick={() => setShowAddForm(false)}
                  className="text-gray-400 hover:text-gray-600"
                >
                  <svg className="w-6 h-6" fill="none" stroke="currentColor" viewBox="0 0 24 24">
                    <path strokeLinecap="round" strokeLinejoin="round" strokeWidth="2" d="M6 18L18 6M6 6l12 12" />
                  </svg>
                </button>
              </div>
              
              <div className="text-center py-8">
                <p className="text-gray-600 mb-4">
                  カード情報の追加は決済時に行われます
                </p>
                <p className="text-sm text-gray-500 mb-4">
                  決済手続きの際に新しいカード情報を入力することで、自動的に支払い方法として保存されます
                </p>
                <button
                  onClick={() => setShowAddForm(false)}
                  className="bg-gray-600 hover:bg-gray-700 text-white px-4 py-2 rounded-lg"
                >
                  了解
                </button>
              </div>
            </div>
          </div>
        )}

        {/* 注意事項 */}
        <div className="mt-6 bg-blue-50 border border-blue-200 rounded-lg p-4">
          <div className="flex">
            <svg className="w-5 h-5 text-blue-400 mr-2 mt-0.5" fill="currentColor" viewBox="0 0 20 20">
              <path fillRule="evenodd" d="M18 10a8 8 0 11-16 0 8 8 0 0116 0zm-7-4a1 1 0 11-2 0 1 1 0 012 0zM9 9a1 1 0 000 2v3a1 1 0 001 1h1a1 1 0 100-2v-3a1 1 0 00-1-1H9z" clipRule="evenodd" />
            </svg>
            <div>
              <h4 className="text-sm font-medium text-blue-800 mb-1">
                支払い方法について
              </h4>
              <ul className="text-sm text-blue-700 space-y-1">
                <li>• デフォルトの支払い方法が自動決済に使用されます</li>
                <li>• カード情報はStripeによって安全に管理されます</li>
                <li>• 期限切れのカードは自動的に無効になります</li>
                <li>• 決済時に新しいカードを追加することができます</li>
              </ul>
            </div>
          </div>
        </div>
      </div>
    </div>
  );
>>>>>>> 2f8a3839
}<|MERGE_RESOLUTION|>--- conflicted
+++ resolved
@@ -1,177 +1,3 @@
-<<<<<<< HEAD
-// REVIEW: 支払い方法登録・変更フォーム仮実装 （るい）
-"use client"
-
-import { useState } from "react"
-import { Card, CardContent, CardHeader, CardTitle } from "@/components/ui/Card"
-import { Button } from "@/components/ui/Button"
-import { Input } from "@/components/ui/Input"
-import { Label } from "@/components/ui/Label"
-import { Badge } from "@/components/ui/Badge"
-import { CreditCard, Plus, Edit, Trash2, Check } from "lucide-react"
-
-interface PaymentMethod {
-  id: string
-  type: "card" | "bank"
-  last4: string
-  brand: string
-  expiryMonth: number
-  expiryYear: number
-  isDefault: boolean
-}
-
-export function PaymentMethod() {
-  const [paymentMethods] = useState<PaymentMethod[]>([
-    {
-      id: "1",
-      type: "card",
-      last4: "4242",
-      brand: "Visa",
-      expiryMonth: 12,
-      expiryYear: 2025,
-      isDefault: true
-    }
-  ])
-
-  const [showAddForm, setShowAddForm] = useState(false)
-
-  const getCardIcon = (brand: string) => {
-    switch (brand.toLowerCase()) {
-      case "visa":
-        return "💳"
-      case "mastercard":
-        return "💳"
-      case "amex":
-        return "💳"
-      default:
-        return "💳"
-    }
-  }
-
-  return (
-    <Card>
-      <CardHeader>
-        <CardTitle className="flex items-center justify-between">
-          <span className="flex items-center space-x-2">
-            <CreditCard className="h-5 w-5" />
-            支払い方法
-          </span>
-          <Button
-            variant="outline"
-            size="sm"
-            onClick={() => setShowAddForm(!showAddForm)}
-          >
-            <Plus className="h-4 w-4 mr-1" />
-            追加
-          </Button>
-        </CardTitle>
-      </CardHeader>
-      <CardContent>
-        <div className="space-y-4">
-          {/* 既存の支払い方法 */}
-          {paymentMethods.map((method) => (
-            <div
-              key={method.id}
-              className="flex items-center justify-between p-4 border border-gray-200 rounded-lg"
-            >
-              <div className="flex items-center space-x-3">
-                <div className="text-2xl">{getCardIcon(method.brand)}</div>
-                <div>
-                  <div className="flex items-center space-x-2">
-                    <span className="font-medium">
-                      {method.brand} •••• {method.last4}
-                    </span>
-                    {method.isDefault && (
-                      <Badge variant="default">デフォルト</Badge>
-                    )}
-                  </div>
-                  <p className="text-sm text-gray-600">
-                    有効期限: {method.expiryMonth}/{method.expiryYear}
-                  </p>
-                </div>
-              </div>
-              
-              <div className="flex items-center space-x-2">
-                <Button variant="outline" size="sm">
-                  <Edit className="h-4 w-4 mr-1" />
-                  編集
-                </Button>
-                <Button variant="outline" size="sm" className="text-red-600 hover:text-red-700">
-                  <Trash2 className="h-4 w-4 mr-1" />
-                  削除
-                </Button>
-              </div>
-            </div>
-          ))}
-
-          {/* 新規追加フォーム */}
-          {showAddForm && (
-            <div className="p-4 border border-gray-200 rounded-lg bg-gray-50">
-              <h4 className="font-medium mb-4">新しい支払い方法を追加</h4>
-              <div className="space-y-4">
-                <div>
-                  <Label htmlFor="cardNumber">カード番号</Label>
-                  <Input
-                    id="cardNumber"
-                    placeholder="1234 5678 9012 3456"
-                    className="mt-1"
-                  />
-                </div>
-                
-                <div className="grid grid-cols-2 gap-4">
-                  <div>
-                    <Label htmlFor="expiryMonth">有効期限（月）</Label>
-                    <Input
-                      id="expiryMonth"
-                      placeholder="12"
-                      className="mt-1"
-                    />
-                  </div>
-                  <div>
-                    <Label htmlFor="expiryYear">有効期限（年）</Label>
-                    <Input
-                      id="expiryYear"
-                      placeholder="2025"
-                      className="mt-1"
-                    />
-                  </div>
-                </div>
-                
-                <div>
-                  <Label htmlFor="cvv">CVV</Label>
-                  <Input
-                    id="cvv"
-                    placeholder="123"
-                    className="mt-1"
-                  />
-                </div>
-                
-                <div className="flex justify-end space-x-2">
-                  <Button
-                    variant="outline"
-                    onClick={() => setShowAddForm(false)}
-                  >
-                    キャンセル
-                  </Button>
-                  <Button>
-                    <Check className="h-4 w-4 mr-1" />
-                    追加
-                  </Button>
-                </div>
-              </div>
-            </div>
-          )}
-
-          {paymentMethods.length === 0 && !showAddForm && (
-            <div className="text-center py-8">
-              <p className="text-gray-500">登録された支払い方法がありません</p>
-            </div>
-          )}
-        </div>
-      </CardContent>
-    </Card>
-  )
-=======
 // 支払方法管理
 'use client';
 
@@ -462,5 +288,4 @@
       </div>
     </div>
   );
->>>>>>> 2f8a3839
 }